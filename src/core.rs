--- conflicted
+++ resolved
@@ -27,13 +27,8 @@
     is_compile_only: bool,
     hidden: bool,
     dfa: usize,
-<<<<<<< HEAD
-    action: extern "fastcall" fn(&mut Target),
+    action: primitive!{ fn (&mut Target) },
     pub compilation_semantics: fn(&mut Target, usize),
-=======
-    action: primitive!{ fn (&mut Target) },
-    compilation_semantics: fn(&mut Target, usize),
->>>>>>> 8f810c45
 }
 
 impl<Target> Word<Target> {
@@ -649,16 +644,12 @@
     }
 
     #[cfg(feature = "primitive-centric")]
-<<<<<<< HEAD
     fn compile_nest_code(&mut self, _: usize) {
         // Do nothing.
     }
 
     #[cfg(feature = "primitive-centric")]
-    extern "fastcall" fn p_var_next(&mut self) {
-=======
     primitive!{fn p_var_next(&mut self) {
->>>>>>> 8f810c45
         let ip = self.state().instruction_pointer;
         let dfa = self.data_space().get_u32(ip) as isize;
         self.state().instruction_pointer = ip + mem::size_of::<i32>();
@@ -732,14 +723,14 @@
     // --------------------------------------------------
 
     #[cfg(not(feature = "subroutine-threaded"))]
-    extern "fastcall" fn lit(&mut self) {
+    primitive!{fn lit(&mut self) {
         let ip = self.state().instruction_pointer;
         let v = self.data_space().get_i32(ip) as isize;
         let slen = self.s_stack().len.wrapping_add(1);
         self.s_stack().len = slen;
         self.s_stack()[slen.wrapping_sub(1)] = v;
         self.state().instruction_pointer = self.state().instruction_pointer + mem::size_of::<i32>();
-    }
+    }}
 
     /// Compile integer `i`.
     #[cfg(not(feature = "subroutine-threaded"))]
@@ -750,14 +741,14 @@
     }
 
     #[cfg(not(feature = "subroutine-threaded"))]
-    extern "fastcall" fn flit(&mut self) {
+    primitive!{fn flit(&mut self) {
         let ip = self.state().instruction_pointer as usize;
         let v = self.data_space().get_f64(ip);
         let flen = self.f_stack().len.wrapping_add(1);
         self.f_stack().len = flen;
         self.f_stack()[flen.wrapping_sub(1)] = v;
         self.state().instruction_pointer = self.state().instruction_pointer + mem::size_of::<f64>();
-    }
+    }}
 
     /// Compile float 'f'.
     #[cfg(not(feature = "subroutine-threaded"))]
@@ -769,7 +760,7 @@
 
     /// Runtime of S"
     #[cfg(not(feature = "subroutine-threaded"))]
-    extern "fastcall" fn p_s_quote(&mut self) {
+    primitive!{fn p_s_quote(&mut self) {
         let ip = self.state().instruction_pointer;
         let cnt = self.data_space().get_i32(ip);
         let addr = self.state().instruction_pointer + mem::size_of::<i32>();
@@ -779,7 +770,7 @@
         self.s_stack()[slen.wrapping_sub(2)] = addr as isize;
         self.state().instruction_pointer =
             self.state().instruction_pointer + mem::size_of::<i32>() + cnt as usize;
-    }
+    }}
 
     #[cfg(not(feature = "subroutine-threaded"))]
     fn patch_compilation_semanticses(&mut self) {
@@ -863,16 +854,16 @@
     }
 
     #[cfg(feature = "subroutine-threaded")]
-    extern "fastcall" fn lit(&mut self) {
+    primitive!{fn lit(&mut self) {
         // Do nothing.
-    }
+    }}
 
     #[cfg(feature = "subroutine-threaded")]
-    extern "fastcall" fn lit_integer(&mut self, i: isize) {
+    primitive!{fn lit_integer(&mut self, i: isize) {
         let slen = self.s_stack().len.wrapping_add(1);
         self.s_stack().len = slen;
         self.s_stack()[slen.wrapping_sub(1)] = i;
-    }
+    }}
 
     /// Compile integer `i`.
     #[cfg(feature = "subroutine-threaded")]
@@ -889,16 +880,16 @@
     }
 
     #[cfg(feature = "subroutine-threaded")]
-    extern "fastcall" fn flit(&mut self) {
+    primitive!{fn flit(&mut self) {
         // TODO
-    }
+    }}
 
     #[cfg(feature = "subroutine-threaded")]
-    extern "fastcall" fn lit_float(&mut self, f: f64) {
+    primitive!{fn lit_float(&mut self, f: f64) {
         let flen = self.f_stack().len.wrapping_add(1);
         self.f_stack().len = flen;
         self.f_stack()[flen.wrapping_sub(1)] = f;
-    }
+    }}
 
     #[cfg(feature = "subroutine-threaded")]
     fn compile_float(&mut self, f: f64) {
@@ -933,12 +924,12 @@
 
     /// Runtime of S"
     #[cfg(feature = "subroutine-threaded")]
-    extern "fastcall" fn p_s_quote(&mut self) {
+    primitive!{fn p_s_quote(&mut self) {
         // Do nothing.
-    }
+    }}
 
     #[cfg(feature = "subroutine-threaded")]
-    extern "fastcall" fn lit_counted_string(&mut self, idx: usize) {
+    primitive!{fn lit_counted_string(&mut self, idx: usize) {
         let cnt = self.data_space().get_i32(idx);
         let addr = idx + mem::size_of::<i32>();
         // FIXME
@@ -952,7 +943,7 @@
         self.s_stack().len = slen;
         self.s_stack()[slen.wrapping_sub(1)] = cnt as isize;
         self.s_stack()[slen.wrapping_sub(2)] = addr as isize;
-    }
+    }}
 
     #[cfg(feature = "subroutine-threaded")]
     fn compile_s_quote(&mut self, _: usize) {
@@ -1476,12 +1467,8 @@
         }
     }}
 
-<<<<<<< HEAD
     // TODO: subroutine-threaded version
-    extern "fastcall" fn imm_if(&mut self) {
-=======
     primitive!{fn imm_if(&mut self) {
->>>>>>> 8f810c45
         let idx = self.references().idx_zero_branch;
         self.compile_word(idx);
         self.data_space().compile_i32(0);
@@ -1489,12 +1476,8 @@
         self.c_stack().push(here);
     }}
 
-<<<<<<< HEAD
     // TODO: subroutine-threaded version
-    extern "fastcall" fn imm_else(&mut self) {
-=======
     primitive!{fn imm_else(&mut self) {
->>>>>>> 8f810c45
         let if_part = self.c_stack().pop();
         if self.c_stack().underflow() {
             self.abort_with(ControlStructureMismatch);
@@ -1509,12 +1492,8 @@
         }
     }}
 
-<<<<<<< HEAD
     // TODO: subroutine-threaded version
-    extern "fastcall" fn imm_then(&mut self) {
-=======
     primitive!{fn imm_then(&mut self) {
->>>>>>> 8f810c45
         let branch_part = self.c_stack().pop();
         if self.c_stack().underflow() {
             self.abort_with(ControlStructureMismatch);
@@ -1525,22 +1504,14 @@
         }
     }}
 
-<<<<<<< HEAD
     // TODO: subroutine-threaded version
-    extern "fastcall" fn imm_begin(&mut self) {
-=======
     primitive!{fn imm_begin(&mut self) {
->>>>>>> 8f810c45
         let here = self.data_space().len();
         self.c_stack().push(here);
     }}
 
-<<<<<<< HEAD
     // TODO: subroutine-threaded version
-    extern "fastcall" fn imm_while(&mut self) {
-=======
     primitive!{fn imm_while(&mut self) {
->>>>>>> 8f810c45
         let idx = self.references().idx_zero_branch;
         self.compile_word(idx);
         self.data_space().compile_i32(0);
@@ -1548,12 +1519,8 @@
         self.c_stack().push(here);
     }}
 
-<<<<<<< HEAD
     // TODO: subroutine-threaded version
-    extern "fastcall" fn imm_repeat(&mut self) {
-=======
     primitive!{fn imm_repeat(&mut self) {
->>>>>>> 8f810c45
         let (begin_part, while_part) = self.c_stack().pop2();
         if self.c_stack().underflow() {
             self.abort_with(ControlStructureMismatch);
@@ -1567,12 +1534,8 @@
         }
     }}
 
-<<<<<<< HEAD
     // TODO: subroutine-threaded version
-    extern "fastcall" fn imm_again(&mut self) {
-=======
     primitive!{fn imm_again(&mut self) {
->>>>>>> 8f810c45
         let begin_part = self.c_stack().pop();
         if self.c_stack().underflow() {
             self.abort_with(ControlStructureMismatch);
@@ -1583,12 +1546,8 @@
         }
     }}
 
-<<<<<<< HEAD
     // TODO: subroutine-threaded version
-    extern "fastcall" fn imm_recurse(&mut self) {
-=======
     primitive!{fn imm_recurse(&mut self) {
->>>>>>> 8f810c45
         let last = self.wordlist().len() - 1;
         self.compile_nest(last);
     }}
@@ -1597,12 +1556,8 @@
     ///
     /// Append the run-time semantics of `_do` to the current definition.
     /// The semantics are incomplete until resolved by `LOOP` or `+LOOP`.
-<<<<<<< HEAD
     // TODO: subroutine-threaded version
-    extern "fastcall" fn imm_do(&mut self) {
-=======
     primitive!{fn imm_do(&mut self) {
->>>>>>> 8f810c45
         let idx = self.references().idx_do;
         self.compile_word(idx);
         self.data_space().compile_i32(0);
@@ -1616,12 +1571,8 @@
     /// Resolve the destination of all unresolved occurrences of `LEAVE` between
     /// the location given by do-sys and the next location for a transfer of
     /// control, to execute the words following the `LOOP`.
-<<<<<<< HEAD
     // TODO: subroutine-threaded version
-    extern "fastcall" fn imm_loop(&mut self) {
-=======
     primitive!{fn imm_loop(&mut self) {
->>>>>>> 8f810c45
         let do_part = self.c_stack().pop();
         if self.c_stack().underflow() {
             self.abort_with(ControlStructureMismatch);
@@ -1641,12 +1592,8 @@
     /// Resolve the destination of all unresolved occurrences of `LEAVE` between
     /// the location given by do-sys and the next location for a transfer of
     /// control, to execute the words following `+LOOP`.
-<<<<<<< HEAD
     // TODO: subroutine-threaded version
-    extern "fastcall" fn imm_plus_loop(&mut self) {
-=======
     primitive!{fn imm_plus_loop(&mut self) {
->>>>>>> 8f810c45
         let do_part = self.c_stack().pop();
         if self.c_stack().underflow() {
             self.abort_with(ControlStructureMismatch);
@@ -1718,42 +1665,7 @@
         self.s_stack().push(v * mem::size_of::<i32>() as isize);
     }}
 
-<<<<<<< HEAD
-    extern "fastcall" fn swap(&mut self) {
-=======
-    primitive!{fn lit(&mut self) {
-        let ip = self.state().instruction_pointer;
-        let v = self.data_space().get_i32(ip) as isize;
-        let slen = self.s_stack().len.wrapping_add(1);
-        self.s_stack().len = slen;
-        self.s_stack()[slen.wrapping_sub(1)] = v;
-        self.state().instruction_pointer = self.state().instruction_pointer + mem::size_of::<i32>();
-    }}
-
-    primitive!{fn flit(&mut self) {
-        let ip = self.state().instruction_pointer as usize;
-        let v = self.data_space().get_f64(ip);
-        let flen = self.f_stack().len.wrapping_add(1);
-        self.f_stack().len = flen;
-        self.f_stack()[flen.wrapping_sub(1)] = v;
-        self.state().instruction_pointer = self.state().instruction_pointer + mem::size_of::<f64>();
-    }}
-
-    /// Runtime of S"
-    primitive!{fn p_s_quote(&mut self) {
-        let ip = self.state().instruction_pointer;
-        let cnt = self.data_space().get_i32(ip);
-        let addr = self.state().instruction_pointer + mem::size_of::<i32>();
-        let slen = self.s_stack().len.wrapping_add(2);
-        self.s_stack().len = slen;
-        self.s_stack()[slen.wrapping_sub(1)] = cnt as isize;
-        self.s_stack()[slen.wrapping_sub(2)] = addr as isize;
-        self.state().instruction_pointer =
-            self.state().instruction_pointer + mem::size_of::<i32>() + cnt as usize;
-    }}
-
     primitive!{fn swap(&mut self) {
->>>>>>> 8f810c45
         let slen = self.s_stack().len;
         let t = self.s_stack()[slen.wrapping_sub(1)];
         let n = self.s_stack()[slen.wrapping_sub(2)];
@@ -2235,12 +2147,8 @@
 
     /// Reset VM, do not clear data stack and floating point stack.
     /// Called by VM's client upon Quit.
-<<<<<<< HEAD
     // TODO: subroutine-threaded version
-    extern "fastcall" fn reset(&mut self) {
-=======
     primitive!{fn reset(&mut self) {
->>>>>>> 8f810c45
         self.r_stack().len = 0;
         self.c_stack().len = 0;
         if let Some(ref mut buf) = *self.input_buffer() {
@@ -2261,21 +2169,13 @@
     }
 
     /// Abort the inner loop with an exception, reset VM and clears stacks.
-<<<<<<< HEAD
     // TODO: subroutine-threaded version
-    extern "fastcall" fn abort(&mut self) {
-=======
     primitive!{fn abort(&mut self) {
->>>>>>> 8f810c45
         self.abort_with(Abort);
     }}
 
-<<<<<<< HEAD
     // TODO: subroutine-threaded version
-    extern "fastcall" fn halt(&mut self) {
-=======
     primitive!{fn halt(&mut self) {
->>>>>>> 8f810c45
         self.state().instruction_pointer = 0;
     }}
 
