extern crate libc;

use {TRUE, FALSE};
use std::process;
use std::mem;
use std::ops::{Index, IndexMut};
use std::fmt::{self, Display};
use std::fmt::Write;
use std::str::FromStr;
use std::ascii::AsciiExt;
use std::result;
use dataspace::DataSpace;
use codespace::CodeSpace;
use exception::Exception::{self, Abort, UnexpectedEndOfFile, UndefinedWord, StackOverflow,
                           StackUnderflow, ReturnStackUnderflow, ReturnStackOverflow,
                           FloatingPointStackOverflow, FloatingPointStackUnderflow,
                           UnsupportedOperation, InterpretingACompileOnlyWord,
                           ControlStructureMismatch, InvalidMemoryAddress, DivisionByZero};

pub type Result = result::Result<(), Exception>;

// Word
pub struct Word<Target> {
    symbol: Symbol,
    is_immediate: bool,
    is_compile_only: bool,
    hidden: bool,
    dfa: usize,
    action: extern "fastcall" fn(&mut Target),
    compilation_semantics: fn(&mut Target, usize),
}

impl<Target> Word<Target> {
    pub fn new(symbol: Symbol, action: extern "fastcall" fn(&mut Target), compilation_semantics: fn(&mut Target, usize), dfa: usize) -> Word<Target> {
        Word {
            symbol: symbol,
            is_immediate: false,
            is_compile_only: false,
            hidden: false,
            dfa: dfa,
            action: action,
            compilation_semantics: compilation_semantics,
        }
    }

    pub fn symbol(&self) -> Symbol {
        self.symbol
    }

    pub fn is_immediate(&self) -> bool {
        self.is_immediate
    }

    pub fn set_immediate(&mut self, flag: bool) {
        self.is_immediate = flag;
    }

    pub fn is_compile_only(&self) -> bool {
        self.is_compile_only
    }

    pub fn set_compile_only(&mut self, flag: bool) {
        self.is_compile_only = flag;
    }

    pub fn is_hidden(&self) -> bool {
        self.hidden
    }

    pub fn set_hidden(&mut self, flag: bool) {
        self.hidden = flag;
    }

    pub fn dfa(&self) -> usize {
        self.dfa
    }

    pub fn action(&self) -> extern "fastcall" fn(&mut Target) {
        self.action
    }
}

pub struct Stack<T: Default> {
    pub inner: [T; 256],
    pub len: u8,
    pub canary: T,
}

impl<T: Default + Copy + PartialEq + Display> Stack<T> {
    pub fn new(canary: T) -> Self {
        let mut result = Stack {
            inner: [T::default(); 256],
            len: 0,
            canary: canary,
        };
        result.reset();
        result
    }

    pub fn reset(&mut self) {
        self.len = 0;
        for i in 32..256 {
            self.inner[i] = self.canary;
        }
    }

    pub fn underflow(&self) -> bool {
        (self.inner[255] != self.canary) || (self.len > 128)
    }

    pub fn overflow(&self) -> bool {
        (self.inner[32] != self.canary) || (self.len > 32 && self.len <= 128)
    }

    pub fn push(&mut self, v: T) {
        let len = self.len.wrapping_add(1);
        self.len = len;
        self.inner[len.wrapping_sub(1) as usize] = v;
    }

    pub fn pop(&mut self) -> T {
        let result = self.inner[self.len.wrapping_sub(1) as usize];
        self.len = self.len.wrapping_sub(1);
        result
    }

    pub fn push2(&mut self, v1: T, v2: T) {
        let len = self.len.wrapping_add(2);
        self.len = len;
        self.inner[self.len.wrapping_sub(2) as usize] = v1;
        self.inner[self.len.wrapping_sub(1) as usize] = v2;
    }

    pub fn push3(&mut self, v1: T, v2: T, v3: T) {
        let len = self.len.wrapping_add(3);
        self.len = len;
        self.inner[self.len.wrapping_sub(3) as usize] = v1;
        self.inner[self.len.wrapping_sub(2) as usize] = v2;
        self.inner[self.len.wrapping_sub(1) as usize] = v3;
    }

    pub fn pop2(&mut self) -> (T, T) {
        let result = (self.inner[self.len.wrapping_sub(2) as usize],
                      self.inner[self.len.wrapping_sub(1) as usize]);
        self.len = self.len.wrapping_sub(2);
        result
    }

    pub fn pop3(&mut self) -> (T, T, T) {
        let result = (self.inner[self.len.wrapping_sub(3) as usize],
                      self.inner[self.len.wrapping_sub(2) as usize],
                      self.inner[self.len.wrapping_sub(1) as usize]);
        self.len = self.len.wrapping_sub(3);
        result
    }

    pub fn last(&self) -> Option<T> {
        Some(self.inner[self.len.wrapping_sub(1) as usize])
    }

    pub fn get(&self, pos: u8) -> Option<T> {
        Some(self.inner[pos as usize])
    }

    pub fn len(&self) -> u8 {
        self.len
    }

    pub fn is_empty(&self) -> bool {
        self.len == 0
    }

    /// # Safety
    /// Because the implementer (me) is still learning Rust, it is uncertain if as_slice is safe.
    pub fn as_slice(&self) -> &[T] {
        &self.inner[..self.len as usize]
    }
}

impl Index<u8> for Stack<isize> {
    type Output = isize;
    #[inline(always)]
    fn index(&self, index: u8) -> &isize {
        &self.inner[index as usize]
    }
}

impl IndexMut<u8> for Stack<isize> {
    #[inline(always)]
    fn index_mut(&mut self, index: u8) -> &mut isize {
        &mut self.inner[index as usize]
    }
}

impl Index<u8> for Stack<f64> {
    type Output = f64;
    #[inline(always)]
    fn index(&self, index: u8) -> &f64 {
        &self.inner[index as usize]
    }
}

impl IndexMut<u8> for Stack<f64> {
    #[inline(always)]
    fn index_mut(&mut self, index: u8) -> &mut f64 {
        &mut self.inner[index as usize]
    }
}

impl fmt::Debug for Stack<isize> {
    fn fmt(&self, f: &mut fmt::Formatter) -> fmt::Result {
        match write!(f, "<{}> ", self.len()) {
            Ok(_) => {
                if self.len == 0 {
                } else {
                    for i in 0..self.len {
                        let v = self[i];
                        match write!(f, "{} ", v) {
                            Ok(_) => {}
                            Err(e) => {
                                return Err(e);
                            }
                        }
                    }

                }
                Ok(())
            }
            Err(e) => Err(e),
        }
    }
}

impl fmt::Debug for Stack<f64> {
    fn fmt(&self, f: &mut fmt::Formatter) -> fmt::Result {
        match write!(f, "<F {}> ", self.len()) {
            Ok(_) => {
                if self.len == 0 {
                } else {
                    for i in 0..self.len {
                        let v = self[i];
                        match write!(f, "{} ", v) {
                            Ok(_) => {}
                            Err(e) => {
                                return Err(e);
                            }
                        }
                    }
                }
                Ok(())
            }
            Err(e) => Err(e),
        }
    }
}

pub struct ForwardReferences {
    pub idx_lit: usize,
    pub idx_flit: usize,
    pub idx_exit: usize,
    pub idx_zero_branch: usize,
    pub idx_branch: usize,
    pub idx_do: usize,
    pub idx_loop: usize,
    pub idx_plus_loop: usize,
    pub idx_s_quote: usize,
    pub idx_type: usize,
}

impl ForwardReferences {
    pub fn new() -> ForwardReferences {
        ForwardReferences {
            idx_lit: 0,
            idx_flit: 0,
            idx_exit: 0,
            idx_zero_branch: 0,
            idx_branch: 0,
            idx_do: 0,
            idx_loop: 0,
            idx_plus_loop: 0,
            idx_s_quote: 0,
            idx_type: 0,
        }
    }
}

pub struct State {
    pub is_compiling: bool,
    pub instruction_pointer: usize,
    word_pointer: usize,
    pub source_index: usize,
}

impl State {
    pub fn new() -> State {
        State {
            is_compiling: false,
            instruction_pointer: 0,
            word_pointer: 0,
            source_index: 0,
        }
    }

    pub fn word_pointer(&self) -> usize {
        self.word_pointer
    }
}

#[derive(PartialEq, Clone, Copy)]
pub struct Symbol {
    id: usize,
}

impl Symbol {
    pub fn id(&self) -> usize {
        self.id
    }
}

pub trait Core: Sized {
    // Functions to access VM.
    fn last_error(&self) -> Option<Exception>;
    fn set_error(&mut self, e: Option<Exception>);
    fn handler(&self) -> usize;
    fn set_handler(&mut self, h: usize);
    fn data_space(&mut self) -> &mut DataSpace;
    fn data_space_const(&self) -> &DataSpace;
    fn code_space(&mut self) -> &mut CodeSpace;
    fn code_space_const(&self) -> &CodeSpace;
    /// Get `output_buffer`.
    fn output_buffer(&mut self) -> &mut Option<String>;
    /// Set `output_buffer` to `Some(buffer)`.
    fn set_output_buffer(&mut self, buffer: String);
    /// Get `input_buffer`.
    fn input_buffer(&mut self) -> &mut Option<String>;
    /// Set `input_buffer` to `Some(buffer)`.
    fn set_input_buffer(&mut self, buffer: String);
    fn last_token(&mut self) -> &mut Option<String>;
    fn set_last_token(&mut self, buffer: String);
    fn s_stack(&mut self) -> &mut Stack<isize>;
    fn r_stack(&mut self) -> &mut Stack<isize>;
    fn c_stack(&mut self) -> &mut Stack<usize>;
    fn f_stack(&mut self) -> &mut Stack<f64>;
    fn symbols_mut(&mut self) -> &mut Vec<String>;
    fn symbols(&self) -> &Vec<String>;
    /// Last definition, 0 if last define fails.
    fn last_definition(&self) -> usize;
    fn set_last_definition(&mut self, n: usize);
    fn wordlist_mut(&mut self) -> &mut Vec<Word<Self>>;
    fn wordlist(&self) -> &Vec<Word<Self>>;
    fn state(&mut self) -> &mut State;
    fn references(&mut self) -> &mut ForwardReferences;

    /// Add core primitives to self.
    fn add_core(&mut self) {
        // Bytecodes
        self.add_primitive("noop", Core::noop); // j1, Ngaro, jx
        self.add_compile_only("exit", Core::exit); // j1, jx, eForth
        self.add_compile_only("halt", Core::halt); // rtForth
        self.add_compile_only("lit", Core::lit); // Ngaro, jx, eForth
        self.add_compile_only("flit", Core::flit);
        self.add_compile_only("_s\"", Core::p_s_quote);
        self.add_compile_only("branch", Core::branch); // j1, eForth
        self.add_compile_only("0branch", Core::zero_branch); // j1, eForth
        self.add_compile_only("_do", Core::_do); // jx
        self.add_compile_only("_loop", Core::p_loop); // jx
        self.add_compile_only("_+loop", Core::p_plus_loop); // jx
        self.add_compile_only("unloop", Core::unloop); // jx
        self.add_compile_only("leave", Core::leave); // jx
        self.add_compile_only("i", Core::p_i); // jx
        self.add_compile_only("j", Core::p_j); // jx
        self.add_compile_only(">r", Core::p_to_r); // j1, Ngaro, jx, eForth
        self.add_compile_only("r>", Core::r_from); // j1, Ngaro, jx, eForth
        self.add_compile_only("r@", Core::r_fetch); // j1, jx, eForth
        self.add_compile_only("2>r", Core::two_to_r); // jx
        self.add_compile_only("2r>", Core::two_r_from); // jx
        self.add_compile_only("2r@", Core::two_r_fetch); // jx

        self.add_primitive("execute", Core::execute); // jx, eForth
        self.add_primitive("dup", Core::dup); // j1, Ngaro, jx, eForth
        self.add_primitive("drop", Core::p_drop); // j1, Ngaro, jx, eForth
        self.add_primitive("swap", Core::swap); // j1, Ngaro, jx, eForth
        self.add_primitive("over", Core::over); // j1, jx, eForth
        self.add_primitive("nip", Core::nip); // j1, jx
        self.add_primitive("depth", Core::depth); // j1, jx
        self.add_primitive("?stacks", Core::check_stacks); // j1, jx
        self.add_primitive("0<", Core::zero_less); // eForth
        self.add_primitive("=", Core::equals); // j1, jx
        self.add_primitive("<", Core::less_than); // j1, jx
        self.add_primitive("invert", Core::invert); // j1, jx
        self.add_primitive("and", Core::and); // j1, Ngaro, jx, eForth
        self.add_primitive("or", Core::or); // j1, Ngaro, jx, eForth
        self.add_primitive("xor", Core::xor); // j1, Ngaro, jx, eForth
        self.add_primitive("lshift", Core::lshift); // jx, Ngaro
        self.add_primitive("rshift", Core::rshift); // jx
        self.add_primitive("1+", Core::one_plus); // Ngaro
        self.add_primitive("1-", Core::one_minus); // Ngaro, jx
        self.add_primitive("-", Core::minus); // Ngaro
        self.add_primitive("+", Core::plus); // j1, Ngaro, jx
        self.add_primitive("*", Core::star); // Ngaro
        self.add_primitive("/mod", Core::slash_mod); // Ngaro
        self.add_primitive("cell+", Core::cell_plus); // eForth
        self.add_primitive("cells", Core::cells); // eForth
        self.add_primitive("@", Core::fetch); // j1, jx, eForth
        self.add_primitive("!", Core::store); // j1, jx, eForth
        self.add_primitive("char+", Core::char_plus); // eForth
        self.add_primitive("chars", Core::chars); // eForth
        self.add_primitive("here", Core::here);
        self.add_primitive("allot", Core::allot);
        self.add_primitive("c@", Core::c_fetch);
        self.add_primitive("c!", Core::c_store);
        self.add_primitive("base", Core::base);

        // Immediate words
        self.add_immediate("(", Core::imm_paren);
        self.add_immediate("\\", Core::imm_backslash);
        self.add_immediate("[", Core::left_bracket);
        self.add_immediate_and_compile_only("[char]", Core::bracket_char);
        self.add_immediate_and_compile_only(";", Core::semicolon);
        self.add_immediate_and_compile_only("if", Core::imm_if);
        self.add_immediate_and_compile_only("else", Core::imm_else);
        self.add_immediate_and_compile_only("then", Core::imm_then);
        self.add_immediate_and_compile_only("begin", Core::imm_begin);
        self.add_immediate_and_compile_only("while", Core::imm_while);
        self.add_immediate_and_compile_only("repeat", Core::imm_repeat);
        self.add_immediate_and_compile_only("again", Core::imm_again);
        self.add_immediate_and_compile_only("recurse", Core::imm_recurse);
        self.add_immediate_and_compile_only("do", Core::imm_do);
        self.add_immediate_and_compile_only("loop", Core::imm_loop);
        self.add_immediate_and_compile_only("+loop", Core::imm_plus_loop);

        // More Primitives
        self.add_primitive("true", Core::p_true);
        self.add_primitive("false", Core::p_false);
        self.add_primitive("not", Core::zero_equals);
        self.add_primitive("0=", Core::zero_equals);
        self.add_primitive("0>", Core::zero_greater);
        self.add_primitive("0<>", Core::zero_not_equals);
        self.add_primitive(">", Core::greater_than);
        self.add_primitive("<>", Core::not_equals);
        self.add_primitive("rot", Core::rot);
        self.add_primitive("2dup", Core::two_dup);
        self.add_primitive("2drop", Core::two_drop);
        self.add_primitive("2swap", Core::two_swap);
        self.add_primitive("2over", Core::two_over);
        self.add_primitive("/", Core::slash);
        self.add_primitive("mod", Core::p_mod);
        self.add_primitive("abs", Core::abs);
        self.add_primitive("negate", Core::negate);
        self.add_primitive("between", Core::between);
        self.add_primitive("parse-word", Core::parse_word);
        self.add_primitive("char", Core::char);
        self.add_primitive("parse", Core::parse);
        self.add_primitive(":", Core::colon);
        self.add_primitive("constant", Core::constant);
        self.add_primitive("variable", Core::variable);
        self.add_primitive("create", Core::create);
        self.add_primitive("'", Core::tick);
        self.add_primitive("]", Core::right_bracket);
        self.add_primitive(",", Core::comma);
        self.add_primitive("marker", Core::marker);
        self.add_primitive("handler!", Core::handler_store);
        self.add_primitive("error?", Core::p_error_q);
        self.add_primitive("handle-error", Core::p_handle_error);
        self.add_primitive("reset", Core::reset);
        self.add_primitive("abort", Core::abort);
        self.add_primitive("bye", Core::bye);
        self.add_primitive("compiling?", Core::p_compiling);
        self.add_primitive("token-empty?", Core::p_token_empty);
        self.add_primitive("compile-token", Core::compile_token);
        self.add_primitive("interpret-token", Core::interpret_token);

        self.references().idx_lit = self.find("lit").expect("lit undefined");
        self.references().idx_flit = self.find("flit").expect("flit undefined");
        self.references().idx_exit = self.find("exit").expect("exit undefined");
        self.references().idx_zero_branch = self.find("0branch").expect("0branch undefined");
        self.references().idx_branch = self.find("branch").expect("branch undefined");
        self.references().idx_do = self.find("_do").expect("_do undefined");
        self.references().idx_loop = self.find("_loop").expect("_loop undefined");
        self.references().idx_plus_loop = self.find("_+loop").expect("_+loop undefined");
    }

    /// Add a primitive word to word list.
    fn add_primitive(&mut self, name: &str, action: extern "fastcall" fn(&mut Self)) {
        let symbol = self.new_symbol(name);
        let word = Word::new(symbol, action, Core::compile_word, self.data_space().len());
        let len = self.wordlist().len();
        self.set_last_definition(len);
        self.wordlist_mut().push(word);
    }

    /// Add an immediate word to word list.
    fn add_immediate(&mut self, name: &str, action: extern "fastcall" fn(&mut Self)) {
        self.add_primitive(name, action);
        let def = self.last_definition();
        self.wordlist_mut()[def].set_immediate(true);
    }

    /// Add a compile-only word to word list.
    fn add_compile_only(&mut self, name: &str, action: extern "fastcall" fn(&mut Self)) {
        self.add_primitive(name, action);
        let def = self.last_definition();
        self.wordlist_mut()[def].set_compile_only(true);
    }

    /// Add an immediate and compile-only word to word list.
    fn add_immediate_and_compile_only(&mut self, name: &str, action: extern "fastcall" fn(&mut Self)) {
        self.add_primitive(name, action);
        let def = self.last_definition();
        let w = &mut self.wordlist_mut()[def];
        w.set_immediate(true);
        w.set_compile_only(true);
    }

    /// Execute word at position `i`.
    fn execute_word(&mut self, i: usize) {
        self.state().word_pointer = i;
        if i < self.wordlist().len() {
            (self.wordlist()[i].action())(self);
        } else {
            self.abort_with(UndefinedWord);
        }
    }

    /// Find the word with name `name`.
    /// If not found returns zero.
    fn find(&mut self, name: &str) -> Option<usize> {
        for (i, word) in self.wordlist().iter().enumerate().rev() {
            if !word.is_hidden() && self.symbols()[word.symbol().id].eq_ignore_ascii_case(name) {
                return Some(i);
            }
        }
        None
    }

    fn find_symbol(&mut self, s: &str) -> Option<Symbol> {
        for (i, sym) in self.symbols().iter().enumerate().rev() {
            if sym.eq_ignore_ascii_case(s) {
                return Some(Symbol { id: i });
            }
        }
        None
    }

    fn new_symbol(&mut self, s: &str) -> Symbol {
        self.symbols_mut().push(s.to_string());
        Symbol { id: self.symbols().len() - 1 }
    }

    // -------------------------------
    // Token threaded code
    // -------------------------------

    /// Evaluate a compiled program following self.state().instruction_pointer.
    /// Any exception causes termination of inner loop.
    #[inline(never)]
    #[cfg(not(any(feature = "primitive-centric", feature = "subroutine-threaded")))]
    fn run(&mut self) {
        let mut ip = self.state().instruction_pointer;
        while 0 < ip && ip < self.data_space().len() {
            let w = self.data_space().get_i32(ip) as usize;
            self.state().instruction_pointer += mem::size_of::<i32>();
            self.execute_word(w);
            ip = self.state().instruction_pointer;
        }
    }

    #[cfg(not(any(feature = "primitive-centric", feature = "subroutine-threaded")))]
    fn compile_word(&mut self, word_index: usize) {
        self.data_space().compile_u32(word_index as u32);
    }

    #[cfg(not(any(feature = "primitive-centric", feature = "subroutine-threaded")))]
    fn compile_nest(&mut self, word_index: usize) {
        self.compile_word(word_index);
    }

    #[cfg(not(any(feature = "primitive-centric", feature = "subroutine-threaded")))]
    fn compile_nest_code(&mut self, _: usize) {
        // Do nothing.
    }

    #[cfg(not(any(feature = "primitive-centric", feature = "subroutine-threaded")))]
    fn compile_var(&mut self, word_index: usize) {
        self.compile_word(word_index);
    }

    #[cfg(not(any(feature = "primitive-centric", feature = "subroutine-threaded")))]
    fn compile_const(&mut self, word_index: usize) {
        self.compile_word(word_index);
    }

    #[cfg(not(any(feature = "primitive-centric", feature = "subroutine-threaded")))]
    fn compile_unmark(&mut self, word_index: usize) {
        self.compile_word(word_index);
    }

    #[cfg(not(any(feature = "primitive-centric", feature = "subroutine-threaded")))]
    fn compile_fconst(&mut self, word_index: usize) {
        self.compile_word(word_index);
    }

    // -------------------------------
    // Primitive-centric threaded code
    // -------------------------------

    /// Evaluate a compiled program following self.state().instruction_pointer.
    /// Any exception causes termination of inner loop.
    #[inline(never)]
    #[cfg(feature = "primitive-centric")]
    extern "fastcall" fn run(&mut self) {
        let mut ip = self.state().instruction_pointer;
        while 0 < ip && ip < self.data_space().len() {
            let w: extern "fastcall" fn(&mut Self) = unsafe{ mem::transmute(self.data_space().get_i32(ip)) };
            self.state().instruction_pointer += mem::size_of::<i32>();
            w(self);
            ip = self.state().instruction_pointer;
        }
    }

    #[cfg(feature = "primitive-centric")]
    fn compile_word(&mut self, word_index: usize) {
        let w = self.wordlist()[word_index].action as u32;
        self.data_space().compile_u32(w);
    }

    #[cfg(feature = "primitive-centric")]
    extern "fastcall" fn nest_next(&mut self) {
        let mut ip = self.state().instruction_pointer;
        let dfa = self.data_space().get_u32(ip) as usize;
        ip += mem::size_of::<i32>();
        let rlen = self.r_stack().len.wrapping_add(1);
        self.r_stack().len = rlen;
        self.r_stack()[rlen.wrapping_sub(1)] = ip as isize;
        self.state().instruction_pointer = dfa;
    }

    #[cfg(feature = "primitive-centric")]
    fn compile_nest(&mut self, word_index: usize) {
        self.data_space().compile_u32(Self::nest_next as u32);
        let dfa = self.wordlist()[word_index].dfa();
        self.data_space().compile_u32(dfa as u32);
    }

    #[cfg(feature = "primitive-centric")]
<<<<<<< HEAD
    fn compile_nest_code(&mut self, _: usize) {
        // Do nothing.
    }

    #[cfg(feature = "primitive-centric")]
    fn p_var_next(&mut self) {
=======
    extern "fastcall" fn p_var_next(&mut self) {
>>>>>>> 3c016164
        let ip = self.state().instruction_pointer;
        let dfa = self.data_space().get_u32(ip) as isize;
        self.state().instruction_pointer = ip + mem::size_of::<i32>();
        self.s_stack().push(dfa);
    }

    #[cfg(feature = "primitive-centric")]
    fn compile_var(&mut self, word_index: usize) {
        self.data_space().compile_u32(Self::p_var_next as u32);
        let dfa = self.wordlist()[word_index].dfa();
        self.data_space().compile_u32(dfa as u32);
    }

    #[cfg(feature = "primitive-centric")]
    extern "fastcall" fn p_const_next(&mut self) {
        let ip = self.state().instruction_pointer;
        let value = self.data_space().get_i32(ip) as isize;
        self.state().instruction_pointer = ip + mem::size_of::<i32>();
        self.s_stack().push(value);
    }

    #[cfg(feature = "primitive-centric")]
    fn compile_const(&mut self, word_index: usize) {
        self.data_space().compile_u32(Self::p_const_next as u32);
        let dfa = self.wordlist()[word_index].dfa();
        let value = self.data_space().get_i32(dfa);
        self.data_space().compile_i32(value);
    }

    #[cfg(feature = "primitive-centric")]
    extern "fastcall" fn unmark_next(&mut self) {
        let ip = self.state().instruction_pointer;
        self.state().instruction_pointer = ip + mem::size_of::<u32>();
        let wp = self.data_space().get_u32(ip) as usize;
        let dfa;
        let symbol;
        {
            let w = &self.wordlist()[wp];
            dfa = w.dfa();
            symbol = w.symbol();
        }
        self.data_space().truncate(dfa);
        self.wordlist_mut().truncate(wp);
        self.symbols_mut().truncate(symbol.id);
    }

    #[cfg(feature = "primitive-centric")]
    fn compile_unmark(&mut self, word_index: usize) {
        self.data_space().compile_u32(Self::unmark_next as u32);
        self.data_space().compile_u32(word_index as u32);
    }

    #[cfg(feature = "primitive-centric")]
    extern "fastcall" fn p_fconst_next(&mut self) {
        let ip = self.state().instruction_pointer;
        let value = self.data_space().get_f64(ip);
        self.state().instruction_pointer = ip + mem::size_of::<f64>();
        self.f_stack().push(value);
    }

    #[cfg(feature = "primitive-centric")]
    fn compile_fconst(&mut self, word_index: usize) {
        self.data_space().compile_u32(Self::p_fconst_next as u32);
        let dfa = self.wordlist()[word_index].dfa();
        let value = self.data_space().get_f64(dfa);
        self.data_space().compile_f64(value);
    }

    // --------------------------------------------------
    // Token threaded and primitive-centric threaded code
    // --------------------------------------------------

    #[cfg(not(feature = "subroutine-threaded"))]
    fn lit(&mut self) {
        let ip = self.state().instruction_pointer;
        let v = self.data_space().get_i32(ip) as isize;
        let slen = self.s_stack().len.wrapping_add(1);
        self.s_stack().len = slen;
        self.s_stack()[slen.wrapping_sub(1)] = v;
        self.state().instruction_pointer = self.state().instruction_pointer + mem::size_of::<i32>();
    }

    /// Compile integer `i`.
    #[cfg(not(feature = "subroutine-threaded"))]
    fn compile_integer(&mut self, i: isize) {
        let idx = self.references().idx_lit;
        self.compile_word(idx);
        self.data_space().compile_i32(i as i32);
    }

    #[cfg(not(feature = "subroutine-threaded"))]
    fn flit(&mut self) {
        let ip = self.state().instruction_pointer as usize;
        let v = self.data_space().get_f64(ip);
        let flen = self.f_stack().len.wrapping_add(1);
        self.f_stack().len = flen;
        self.f_stack()[flen.wrapping_sub(1)] = v;
        self.state().instruction_pointer = self.state().instruction_pointer + mem::size_of::<f64>();
    }

    /// Compile float 'f'.
    #[cfg(not(feature = "subroutine-threaded"))]
    fn compile_float(&mut self, f: f64) {
        let idx_flit = self.references().idx_flit;
        self.compile_word(idx_flit);
        self.data_space().compile_f64(f);
    }

    /// Runtime of S"
    #[cfg(not(feature = "subroutine-threaded"))]
    fn p_s_quote(&mut self) {
        let ip = self.state().instruction_pointer;
        let cnt = self.data_space().get_i32(ip);
        let addr = self.state().instruction_pointer + mem::size_of::<i32>();
        let slen = self.s_stack().len.wrapping_add(2);
        self.s_stack().len = slen;
        self.s_stack()[slen.wrapping_sub(1)] = cnt as isize;
        self.s_stack()[slen.wrapping_sub(2)] = addr as isize;
        self.state().instruction_pointer =
            self.state().instruction_pointer + mem::size_of::<i32>() + cnt as usize;
    }

    #[cfg(not(feature = "subroutine-threaded"))]
    fn patch_compilation_semanticses(&mut self) {
    }

    // -------------------------------
    // Subroutine threaded code
    // -------------------------------

    /// Evaluate a compiled program following self.state().instruction_pointer.
    /// Any exception causes termination of inner loop.
    #[inline(never)]
    #[cfg(feature = "subroutine-threaded")]
    fn run(&mut self) {
        // Do nothing.
    }

    #[cfg(feature = "subroutine-threaded")]
    fn compile_word(&mut self, word_index: usize) {
        // 89 34 24         mov    %esi,(%esp)
        // e8 xx xx xx xx   call   self.wordlist()[word_index].action
        self.code_space().compile_u8(0x89);
        self.code_space().compile_u8(0x34);
        self.code_space().compile_u8(0x24);
        self.code_space().compile_u8(0xe8);
        let w = self.wordlist()[word_index].action as usize;
        self.code_space().compile_relative(w);
    }

    #[cfg(feature = "subroutine-threaded")]
    fn compile_nest(&mut self, word_index: usize) {
        self.compile_word(word_index);
    }

    #[cfg(feature = "subroutine-threaded")]
    fn compile_nest_code(&mut self, word_index: usize) {
        self.wordlist_mut()[word_index].action = unsafe{ mem::transmute(self.code_space().here()) };
        // 55               push   %ebp
        // 89 e5            mov    %esp,%ebp
        // 56               push   %esi
        // 8b 75 08         mov    0x8(%ebp),%esi
        // 83 ec 10         sub    $0x10,%esp
        self.code_space().compile_u8(0x55);
        self.code_space().compile_u8(0x89);
        self.code_space().compile_u8(0xe5);
        self.code_space().compile_u8(0x56);
        self.code_space().compile_u8(0x8b);
        self.code_space().compile_u8(0x75);
        self.code_space().compile_u8(0x08);
        self.code_space().compile_u8(0x83);
        self.code_space().compile_u8(0xec);
        self.code_space().compile_u8(0x10);
    }

    #[cfg(feature = "subroutine-threaded")]
    fn compile_exit(&mut self, word_index: usize) {
        // 83 c4 10         add    $0x10,%esp
        // 5e               pop    %esi
        // 5d               pop    %ebp
        // c3               ret
        self.code_space().compile_u8(0x83);
        self.code_space().compile_u8(0xc4);
        self.code_space().compile_u8(0x10);
        self.code_space().compile_u8(0x5e);
        self.code_space().compile_u8(0x5d);
        self.code_space().compile_u8(0xc3);
    }

    #[cfg(feature = "subroutine-threaded")]
    fn compile_var(&mut self, word_index: usize) {
        let idx = self.references().idx_lit;
        self.compile_word(idx);
        let dfa = self.wordlist()[word_index].dfa();
        self.code_space().compile_u32(dfa as u32);
    }

    #[cfg(feature = "subroutine-threaded")]
    fn compile_const(&mut self, word_index: usize) {
        let idx = self.references().idx_lit;
        self.compile_word(idx);
        let dfa = self.wordlist()[word_index].dfa();
        let value = self.data_space().get_i32(dfa);
        self.code_space().compile_i32(value);
    }

    #[cfg(feature = "subroutine-threaded")]
    fn compile_unmark(&mut self, word_index: usize) {
        // self.compile_word(word_index);
    }

    #[cfg(feature = "subroutine-threaded")]
    fn compile_fconst(&mut self, word_index: usize) {
        // self.compile_word(word_index);
    }

    #[cfg(feature = "subroutine-threaded")]
    fn lit(&mut self) {
        // Do nothing.
    }

    #[cfg(feature = "subroutine-threaded")]
    fn lit_integer(&mut self, i: isize) {
        let slen = self.s_stack().len.wrapping_add(1);
        self.s_stack().len = slen;
        self.s_stack()[slen.wrapping_sub(1)] = i;
    }

    /// Compile integer `i`.
    #[cfg(feature = "subroutine-threaded")]
    #[inline(never)]
    fn compile_integer(&mut self, i: isize) {
        // 68 nn nn nn nn          push   $0xnnnn
        // 56                      push   %esi
        // e8 xx xx xx xx          call   xxxx
        // 83 c4 08                add    $0x8,%esp
        self.code_space().compile_u8(0x68);
        self.code_space().compile_i32(i as i32);
        self.code_space().compile_u8(0x56);
        self.code_space().compile_u8(0xe8);
        self.code_space().compile_relative(Self::lit_integer as usize);
        self.code_space().compile_u8(0x83);
        self.code_space().compile_u8(0xc4);
        self.code_space().compile_u8(0x08);
    }

    #[cfg(feature = "subroutine-threaded")]
    fn flit(&mut self) {
        // TODO
    }

    #[cfg(feature = "subroutine-threaded")]
    fn compile_float(&mut self, f: f64) {
        // TODO
    }

    /// Runtime of S"
    #[cfg(feature = "subroutine-threaded")]
    fn p_s_quote(&mut self) {
        // TODO
    }

    #[cfg(feature = "subroutine-threaded")]
    fn patch_compilation_semanticses(&mut self) {
        let idx_exit = self.find("exit").expect("exit");
        self.wordlist_mut()[idx_exit].compilation_semantics = Self::compile_exit;
    }

    // -----------
    // Evaluation
    // -----------

    extern "fastcall" fn left_bracket(&mut self) {
        self.state().is_compiling = false;
    }

    extern "fastcall" fn right_bracket(&mut self) {
        self.state().is_compiling = true;
    }

    /// copy content of `s` to `input_buffer` and set `source_index` to 0.
    fn set_source(&mut self, s: &str) {
        let mut buffer = self.input_buffer().take().expect("input buffer");
        buffer.clear();
        buffer.push_str(s);
        self.state().source_index = 0;
        self.set_input_buffer(buffer);
    }

    /// Run-time: ( "ccc" -- )
    ///
    /// Parse word delimited by white space, skipping leading white spaces.
    extern "fastcall" fn parse_word(&mut self) {
        let mut last_token = self.last_token().take().expect("token");
        last_token.clear();
        if let Some(input_buffer) = self.input_buffer().take() {
            if self.state().source_index < input_buffer.len() {
                let source = &input_buffer[self.state().source_index..input_buffer.len()];
                let mut cnt = 0;
                for ch in source.chars() {
                    cnt = cnt + 1;
                    match ch {
                        '\t' | '\n' | '\r' | ' ' => {
                            if !last_token.is_empty() {
                                break;
                            }
                        }
                        _ => last_token.push(ch),
                    };
                }
                self.state().source_index = self.state().source_index + cnt;
            }
            self.set_input_buffer(input_buffer);
        }
        self.set_last_token(last_token);
    }

    /// Run-time: ( "&lt;spaces&gt;name" -- char)
    ///
    /// Skip leading space delimiters. Parse name delimited by a space.
    /// Put the value of its first character onto the stack.
    extern "fastcall" fn char(&mut self) {
        self.parse_word();
        if self.last_error().is_some() {
            return;
        }
        let last_token = self.last_token().take().expect("token");
        match last_token.chars().nth(0) {
            Some(c) => self.s_stack().push(c as isize),
            None => self.abort_with(UnexpectedEndOfFile),
        }
        self.set_last_token(last_token);
    }

    /// Compilation: ( "&lt;spaces&gt;name" -- )
    ///
    /// Skip leading space delimiters. Parse name delimited by a space.
    /// Append the run-time semantics given below to the current definition.
    ///
    /// Run-time: ( -- char )
    ///
    /// Place `char`, the value of the first character of name, on the stack.
    extern "fastcall" fn bracket_char(&mut self) {
        self.char();
        if self.last_error().is_some() {
            return;
        }
        let ch = self.s_stack().pop();
        self.compile_integer(ch);
    }

    /// Run-time: ( char "ccc&lt;char&gt;" -- )
    ///
    /// Parse ccc delimited by the delimiter char.
    extern "fastcall" fn parse(&mut self) {
        let input_buffer = self.input_buffer().take().expect("input buffer");
        let v = self.s_stack().pop();
        let mut last_token = self.last_token().take().expect("token");
        last_token.clear();
        {
            let source = &input_buffer[self.state().source_index..input_buffer.len()];
            let mut cnt = 0;
            for ch in source.chars() {
                cnt = cnt + 1;
                if ch as isize == v {
                    break;
                } else {
                    last_token.push(ch);
                }
            }
            self.state().source_index = self.state().source_index + cnt;
        }
        self.set_last_token(last_token);
        self.set_input_buffer(input_buffer);
    }

    extern "fastcall" fn imm_paren(&mut self) {
        self.s_stack().push(')' as isize);
        self.parse();
    }

    extern "fastcall" fn imm_backslash(&mut self) {
        self.state().source_index = match *self.input_buffer() {
            Some(ref buf) => buf.len(),
            None => 0,
        };
    }

    extern "fastcall" fn compile_token(&mut self) {
        let last_token = self.last_token().take().expect("token");
        match self.find(&last_token) {
            Some(found_index) => {
                self.set_last_token(last_token);
                let compilation_semantics = self.wordlist()[found_index].compilation_semantics;
                if !self.wordlist()[found_index].is_immediate() {
                    compilation_semantics(self, found_index);
                } else {
                    self.execute_word(found_index);
                }
            }
            None => {
                let mut done = false;
                self.set_error(None);
                self.evaluate_integer(&last_token);
                match self.last_error() {
                    None => done = true,
                    Some(_) => {
                        self.set_error(None);
                        self.evaluate_float(&last_token);
                        if self.last_error().is_none() {
                            done = true;
                        }
                    }
                }
                if !done {
                    match self.output_buffer().as_mut() {
                        Some(buf) => {
                            write!(buf, "{} ", &last_token).expect("write");
                        }
                        None => {}
                    }
                    self.abort_with(UndefinedWord);
                }
                self.set_last_token(last_token);
            }
        }
    }

    extern "fastcall" fn interpret_token(&mut self) {
        let last_token = self.last_token().take().expect("last token");
        match self.find(&last_token) {
            Some(found_index) => {
                self.set_last_token(last_token);
                if self.wordlist()[found_index].is_compile_only() {
                    self.abort_with(InterpretingACompileOnlyWord);
                } else {
                    self.execute_word(found_index);
                }
            }
            None => {
                let mut done = false;
                self.set_error(None);
                self.evaluate_integer(&last_token);
                match self.last_error() {
                    None => done = true,
                    Some(_) => {
                        self.set_error(None);
                        self.evaluate_float(&last_token);
                        if self.last_error().is_none() {
                            done = true;
                        }
                    }
                }
                if !done {
                    match self.output_buffer().as_mut() {
                        Some(buf) => {
                            write!(buf, "{} ", &last_token).expect("write");
                        }
                        None => {}
                    }
                    self.abort_with(UndefinedWord);
                }
                self.set_last_token(last_token);
            }
        }
    }

    extern "fastcall" fn p_compiling(&mut self) {
        let value = if self.state().is_compiling {
            TRUE
        } else {
            FALSE
        };
        self.s_stack().push(value);
    }

    extern "fastcall" fn p_token_empty(&mut self) {
        let value = match self.last_token().as_ref() {
            Some(ref t) => if t.is_empty() { TRUE } else { FALSE },
            None => TRUE,
        };
        self.s_stack().push(value);
    }

    extern "fastcall" fn evaluate(&mut self) {
        loop {
            self.parse_word();
            match self.last_token().as_ref() {
                Some(t) => {
                    if t.is_empty() {
                        return;
                    }
                }
                None => {}
            }
            if self.state().is_compiling {
                self.compile_token();
                if self.last_error().is_some() {
                    break;
                }
            } else {
                self.interpret_token();
                if self.last_error().is_some() {
                    break;
                }
            }
            self.run();
            self.check_stacks();
            if self.last_error().is_some() {
                break;
            }
        }
    }

    extern "fastcall" fn base(&mut self) {
        let base_addr = self.data_space().system_variables().base_addr();
        self.s_stack().push(base_addr as isize);
    }

    fn evaluate_integer(&mut self, token: &str) {
        let base_addr = self.data_space().system_variables().base_addr();
        let base = self.data_space().get_isize(base_addr);
        match isize::from_str_radix(token, base as u32) {
            Ok(t) => {
                if self.state().is_compiling {
                    self.compile_integer(t);
                } else {
                    self.s_stack().push(t);
                }
            }
            Err(_) => self.set_error(Some(UnsupportedOperation)),
        }
    }

    /// Evaluate float.
    fn evaluate_float(&mut self, token: &str) {
        match FromStr::from_str(token) {
            Ok(t) => {
                if self.references().idx_flit == 0 {
                    self.set_error(Some(UnsupportedOperation));
                } else {
                    if self.state().is_compiling {
                        self.compile_float(t);
                    } else {
                        self.f_stack().push(t);
                    }
                }
            }
            Err(_) => self.set_error(Some(UnsupportedOperation)),
        }
    }

    // -----------------------
    // High level definitions
    // -----------------------

    extern "fastcall" fn nest(&mut self) {
        let rlen = self.r_stack().len.wrapping_add(1);
        self.r_stack().len = rlen;
        self.r_stack()[rlen.wrapping_sub(1)] = self.state().instruction_pointer as isize;
        let wp = self.state().word_pointer;
        self.state().instruction_pointer = self.wordlist()[wp].dfa();
    }

    extern "fastcall" fn p_var(&mut self) {
        let wp = self.state().word_pointer;
        let dfa = self.wordlist()[wp].dfa() as isize;
        self.s_stack().push(dfa);
    }

    extern "fastcall" fn p_const(&mut self) {
        let wp = self.state().word_pointer;
        let dfa = self.wordlist()[wp].dfa();
        let value = self.data_space().get_i32(dfa) as isize;
        self.s_stack().push(value);
    }

    fn define(&mut self, action: extern "fastcall" fn(&mut Self), compilation_semantics: fn(&mut Self, usize)) {
        self.parse_word();
        let mut last_token = self.last_token().take().expect("last token");
        last_token.make_ascii_lowercase();
        if let Some(_) = self.find(&last_token) {
            match self.output_buffer().as_mut() {
                Some(buf) => {
                    write!(buf, "Redefining {}", last_token).expect("write");
                }
                None => {}
            }
        }
        if last_token.is_empty() {
            self.set_last_definition(0);
            self.set_last_token(last_token);
            self.abort_with(UnexpectedEndOfFile);
        } else {
            let symbol = self.new_symbol(&last_token);
            let word = Word::new(symbol, action, compilation_semantics, self.data_space().len());
            let len = self.wordlist().len();
            self.set_last_definition(len);
            self.wordlist_mut().push(word);
            self.set_last_token(last_token);
        }
    }

    extern "fastcall" fn colon(&mut self) {
        self.define(Core::nest, Core::compile_nest);
        if self.last_error().is_none() {
            let def = self.last_definition();
            self.compile_nest_code(def);
            self.wordlist_mut()[def].set_hidden(true);
            self.right_bracket();
        }
    }

    extern "fastcall" fn semicolon(&mut self) {
        if self.last_definition() != 0 {
            if self.c_stack().len != 0 {
                self.abort_with(ControlStructureMismatch);
            } else {
                let idx = self.references().idx_exit;
                let compile = self.wordlist()[idx].compilation_semantics;
                compile(self, idx);
                let def = self.last_definition();
                self.wordlist_mut()[def].set_hidden(false);
            }
        }
        self.left_bracket();
    }

    extern "fastcall" fn create(&mut self) {
        self.define(Core::p_var, Core::compile_var);
    }

    extern "fastcall" fn variable(&mut self) {
        self.define(Core::p_var, Core::compile_var);
        if self.last_error().is_none() {
            self.data_space().compile_i32(0);
        }
    }

    extern "fastcall" fn constant(&mut self) {
        let v = self.s_stack().pop();
        self.define(Core::p_const, Core::compile_const);
        if self.last_error().is_none() {
            self.data_space().compile_i32(v as i32);
        }
    }

    extern "fastcall" fn unmark(&mut self) {
        let wp = self.state().word_pointer;
        let dfa;
        let symbol;
        {
            let w = &self.wordlist()[wp];
            dfa = w.dfa();
            symbol = w.symbol();
        }
        self.data_space().truncate(dfa);
        self.wordlist_mut().truncate(wp);
        self.symbols_mut().truncate(symbol.id);
    }

    extern "fastcall" fn marker(&mut self) {
        self.define(Core::unmark, Core::compile_unmark);
    }

    // --------
    // Control
    // --------)

    extern "fastcall" fn branch(&mut self) {
        let ip = self.state().instruction_pointer;
        self.state().instruction_pointer = self.data_space().get_i32(ip) as usize;
    }

    extern "fastcall" fn zero_branch(&mut self) {
        let v = self.s_stack().pop();
        if v == 0 {
            self.branch();
        } else {
            self.state().instruction_pointer += mem::size_of::<i32>();
        }
    }

    /// ( n1|u1 n2|u2 -- ) ( R: -- loop-sys )
    ///
    /// Set up loop control parameters with index `n2`|`u2` and limit `n1`|`u1`. An
    /// ambiguous condition exists if `n1`|`u1` and `n2`|`u2` are not both the same
    /// type.  Anything already on the return stack becomes unavailable until
    /// the loop-control parameters are discarded.
    extern "fastcall" fn _do(&mut self) {
        let ip = self.state().instruction_pointer as isize;
        self.r_stack().push(ip);
        self.state().instruction_pointer += mem::size_of::<i32>();
        self.two_to_r();
    }

    /// Run-time: ( -- ) ( R:  loop-sys1 --  | loop-sys2 )
    ///
    /// An ambiguous condition exists if the loop control parameters are
    /// unavailable. Add one to the loop index. If the loop index is then equal
    /// to the loop limit, discard the loop parameters and continue execution
    /// immediately following the loop. Otherwise continue execution at the
    /// beginning of the loop.
    extern "fastcall" fn p_loop(&mut self) {
        let (rn, rt) = self.r_stack().pop2();
        if rt + 1 < rn {
            self.r_stack().push2(rn, rt + 1);
            self.branch();
        } else {
            let _ = self.r_stack().pop();
            self.state().instruction_pointer += mem::size_of::<i32>();
        }
    }

    /// Run-time: ( n -- ) ( R: loop-sys1 -- | loop-sys2 )
    ///
    /// An ambiguous condition exists if the loop control parameters are
    /// unavailable. Add `n` to the loop index. If the loop index did not cross
    /// the boundary between the loop limit minus one and the loop limit,
    /// continue execution at the beginning of the loop. Otherwise, discard the
    /// current loop control parameters and continue execution immediately
    /// following the loop.
    extern "fastcall" fn p_plus_loop(&mut self) {
        let (rn, rt) = self.r_stack().pop2();
        let t = self.s_stack().pop();
        if rt + t < rn {
            self.r_stack().push2(rn, rt + t);
            self.branch();
        } else {
            let _ = self.r_stack().pop();
            self.state().instruction_pointer += mem::size_of::<i32>();
        }
    }

    /// Run-time: ( -- ) ( R: loop-sys -- )
    ///
    /// Discard the loop-control parameters for the current nesting level. An
    /// `UNLOOP` is required for each nesting level before the definition may be
    /// `EXIT`ed. An ambiguous condition exists if the loop-control parameters
    /// are unavailable.
    extern "fastcall" fn unloop(&mut self) {
        let _ = self.r_stack().pop3();
    }

    extern "fastcall" fn leave(&mut self) {
        let (third, _, _) = self.r_stack().pop3();
        if self.r_stack().underflow() {
            self.abort_with(ReturnStackUnderflow);
            return;
        }
        self.state().instruction_pointer = self.data_space().get_i32(third as usize) as usize;
    }

    extern "fastcall" fn p_i(&mut self) {
        match self.r_stack().last() {
            Some(i) => self.s_stack().push(i),
            None => self.abort_with(ReturnStackUnderflow),
        }
    }

    extern "fastcall" fn p_j(&mut self) {
        let pos = self.r_stack().len() - 4;
        match self.r_stack().get(pos) {
            Some(j) => self.s_stack().push(j),
            None => self.abort_with(ReturnStackUnderflow),
        }
    }

<<<<<<< HEAD
    // TODO: subroutine-threaded version
    fn imm_if(&mut self) {
=======
    extern "fastcall" fn imm_if(&mut self) {
>>>>>>> 3c016164
        let idx = self.references().idx_zero_branch;
        self.compile_word(idx);
        self.data_space().compile_i32(0);
        let here = self.data_space().len();
        self.c_stack().push(here);
    }

<<<<<<< HEAD
    // TODO: subroutine-threaded version
    fn imm_else(&mut self) {
=======
    extern "fastcall" fn imm_else(&mut self) {
>>>>>>> 3c016164
        let if_part = self.c_stack().pop();
        if self.c_stack().underflow() {
            self.abort_with(ControlStructureMismatch);
        } else {
            let idx = self.references().idx_branch;
            self.compile_word(idx);
            self.data_space().compile_i32(0);
            let here = self.data_space().len();
            self.c_stack().push(here);
            self.data_space()
                .put_i32(here as i32, (if_part - mem::size_of::<i32>()));
        }
    }

<<<<<<< HEAD
    // TODO: subroutine-threaded version
    fn imm_then(&mut self) {
=======
    extern "fastcall" fn imm_then(&mut self) {
>>>>>>> 3c016164
        let branch_part = self.c_stack().pop();
        if self.c_stack().underflow() {
            self.abort_with(ControlStructureMismatch);
        } else {
            let here = self.data_space().len();
            self.data_space()
                .put_i32(here as i32, (branch_part - mem::size_of::<i32>()));
        }
    }

<<<<<<< HEAD
    // TODO: subroutine-threaded version
    fn imm_begin(&mut self) {
=======
    extern "fastcall" fn imm_begin(&mut self) {
>>>>>>> 3c016164
        let here = self.data_space().len();
        self.c_stack().push(here);
    }

<<<<<<< HEAD
    // TODO: subroutine-threaded version
    fn imm_while(&mut self) {
=======
    extern "fastcall" fn imm_while(&mut self) {
>>>>>>> 3c016164
        let idx = self.references().idx_zero_branch;
        self.compile_word(idx);
        self.data_space().compile_i32(0);
        let here = self.data_space().len();
        self.c_stack().push(here);
    }

<<<<<<< HEAD
    // TODO: subroutine-threaded version
    fn imm_repeat(&mut self) {
=======
    extern "fastcall" fn imm_repeat(&mut self) {
>>>>>>> 3c016164
        let (begin_part, while_part) = self.c_stack().pop2();
        if self.c_stack().underflow() {
            self.abort_with(ControlStructureMismatch);
        } else {
            let idx = self.references().idx_branch;
            self.compile_word(idx);
            self.data_space().compile_i32(begin_part as i32);
            let here = self.data_space().len();
            self.data_space()
                .put_i32(here as i32, (while_part - mem::size_of::<i32>()));
        }
    }

<<<<<<< HEAD
    // TODO: subroutine-threaded version
    fn imm_again(&mut self) {
=======
    extern "fastcall" fn imm_again(&mut self) {
>>>>>>> 3c016164
        let begin_part = self.c_stack().pop();
        if self.c_stack().underflow() {
            self.abort_with(ControlStructureMismatch);
        } else {
            let idx = self.references().idx_branch;
            self.compile_word(idx);
            self.data_space().compile_i32(begin_part as i32);
        }
    }

<<<<<<< HEAD
    // TODO: subroutine-threaded version
    fn imm_recurse(&mut self) {
=======
    extern "fastcall" fn imm_recurse(&mut self) {
>>>>>>> 3c016164
        let last = self.wordlist().len() - 1;
        self.compile_nest(last);
    }

    /// Execution: ( -- a-ddr )
    ///
    /// Append the run-time semantics of `_do` to the current definition.
    /// The semantics are incomplete until resolved by `LOOP` or `+LOOP`.
<<<<<<< HEAD
    // TODO: subroutine-threaded version
    fn imm_do(&mut self) {
=======
    extern "fastcall" fn imm_do(&mut self) {
>>>>>>> 3c016164
        let idx = self.references().idx_do;
        self.compile_word(idx);
        self.data_space().compile_i32(0);
        let here = self.data_space().len();
        self.c_stack().push(here);
    }

    /// Run-time: ( a-addr -- )
    ///
    /// Append the run-time semantics of `_LOOP` to the current definition.
    /// Resolve the destination of all unresolved occurrences of `LEAVE` between
    /// the location given by do-sys and the next location for a transfer of
    /// control, to execute the words following the `LOOP`.
<<<<<<< HEAD
    // TODO: subroutine-threaded version
    fn imm_loop(&mut self) {
=======
    extern "fastcall" fn imm_loop(&mut self) {
>>>>>>> 3c016164
        let do_part = self.c_stack().pop();
        if self.c_stack().underflow() {
            self.abort_with(ControlStructureMismatch);
        } else {
            let idx = self.references().idx_loop;
            self.compile_word(idx);
            self.data_space().compile_i32(do_part as i32);
            let here = self.data_space().len();
            self.data_space()
                .put_i32(here as i32, (do_part - mem::size_of::<i32>()) as usize);
        }
    }

    /// Run-time: ( a-addr -- )
    ///
    /// Append the run-time semantics of `_+LOOP` to the current definition.
    /// Resolve the destination of all unresolved occurrences of `LEAVE` between
    /// the location given by do-sys and the next location for a transfer of
    /// control, to execute the words following `+LOOP`.
<<<<<<< HEAD
    // TODO: subroutine-threaded version
    fn imm_plus_loop(&mut self) {
=======
    extern "fastcall" fn imm_plus_loop(&mut self) {
>>>>>>> 3c016164
        let do_part = self.c_stack().pop();
        if self.c_stack().underflow() {
            self.abort_with(ControlStructureMismatch);
        } else {
            let idx = self.references().idx_plus_loop;
            self.compile_word(idx);
            self.data_space().compile_i32(do_part as i32);
            let here = self.data_space().len();
            self.data_space()
                .put_i32(here as i32, (do_part - mem::size_of::<i32>()) as usize);
        }
    }

    // -----------
    // Primitives
    // -----------

    /// Run-time: ( -- )
    ///
    /// No operation
    extern "fastcall" fn noop(&mut self) {
        // Do nothing
    }

    /// Run-time: ( -- true )
    ///
    /// Return a true flag, a single-cell value with all bits set.
    extern "fastcall" fn p_true(&mut self) {
        self.s_stack().push(TRUE);
    }

    /// Run-time: ( -- false )
    ///
    /// Return a false flag.
    extern "fastcall" fn p_false(&mut self) {
        self.s_stack().push(FALSE);
    }

    /// Run-time: (c-addr1 -- c-addr2 )
    ///
    ///Add the size in address units of a character to `c-addr1`, giving `c-addr2`.
    extern "fastcall" fn char_plus(&mut self) {
        let v = self.s_stack().pop();
        self.s_stack().push(v + mem::size_of::<u8>() as isize);
    }

    /// Run-time: (n1 -- n2 )
    ///
    /// `n2` is the size in address units of `n1` characters.
    extern "fastcall" fn chars(&mut self) {
        let v = self.s_stack().pop();
        self.s_stack().push(v * mem::size_of::<u8>() as isize);
    }


    /// Run-time: (a-addr1 -- a-addr2 )
    ///
    /// Add the size in address units of a cell to `a-addr1`, giving `a-addr2`.
    extern "fastcall" fn cell_plus(&mut self) {
        let v = self.s_stack().pop();
        self.s_stack().push(v + mem::size_of::<i32>() as isize);
    }

    /// Run-time: (n1 -- n2 )
    ///
    /// `n2` is the size in address units of `n1` cells.
    extern "fastcall" fn cells(&mut self) {
        let v = self.s_stack().pop();
        self.s_stack().push(v * mem::size_of::<i32>() as isize);
    }

<<<<<<< HEAD
    fn swap(&mut self) {
=======
    extern "fastcall" fn lit(&mut self) {
        let ip = self.state().instruction_pointer;
        let v = self.data_space().get_i32(ip) as isize;
        let slen = self.s_stack().len.wrapping_add(1);
        self.s_stack().len = slen;
        self.s_stack()[slen.wrapping_sub(1)] = v;
        self.state().instruction_pointer = self.state().instruction_pointer + mem::size_of::<i32>();
    }

    extern "fastcall" fn flit(&mut self) {
        let ip = self.state().instruction_pointer as usize;
        let v = self.data_space().get_f64(ip);
        let flen = self.f_stack().len.wrapping_add(1);
        self.f_stack().len = flen;
        self.f_stack()[flen.wrapping_sub(1)] = v;
        self.state().instruction_pointer = self.state().instruction_pointer + mem::size_of::<f64>();
    }

    /// Runtime of S"
    extern "fastcall" fn p_s_quote(&mut self) {
        let ip = self.state().instruction_pointer;
        let cnt = self.data_space().get_i32(ip);
        let addr = self.state().instruction_pointer + mem::size_of::<i32>();
        let slen = self.s_stack().len.wrapping_add(2);
        self.s_stack().len = slen;
        self.s_stack()[slen.wrapping_sub(1)] = cnt as isize;
        self.s_stack()[slen.wrapping_sub(2)] = addr as isize;
        self.state().instruction_pointer =
            self.state().instruction_pointer + mem::size_of::<i32>() + cnt as usize;
    }

    extern "fastcall" fn swap(&mut self) {
>>>>>>> 3c016164
        let slen = self.s_stack().len;
        let t = self.s_stack()[slen.wrapping_sub(1)];
        let n = self.s_stack()[slen.wrapping_sub(2)];
        self.s_stack()[slen.wrapping_sub(1)] = n;
        self.s_stack()[slen.wrapping_sub(2)] = t;
    }

    extern "fastcall" fn dup(&mut self) {
        let slen = self.s_stack().len.wrapping_add(1);
        self.s_stack().len = slen;
        self.s_stack()[slen.wrapping_sub(1)] = self.s_stack()[slen.wrapping_sub(2)];
    }

    extern "fastcall" fn p_drop(&mut self) {
        let slen = self.s_stack().len.wrapping_sub(1);
        self.s_stack().len = slen;
    }

    extern "fastcall" fn nip(&mut self) {
        let slen = self.s_stack().len.wrapping_sub(1);
        let t = self.s_stack()[slen];
        self.s_stack().len = slen;
        self.s_stack()[slen.wrapping_sub(1)] = t;
    }

    extern "fastcall" fn over(&mut self) {
        let slen = self.s_stack().len.wrapping_add(1);
        self.s_stack().len = slen;
        self.s_stack()[slen.wrapping_sub(1)] = self.s_stack()[slen.wrapping_sub(3)];
    }

    extern "fastcall" fn rot(&mut self) {
        let slen = self.s_stack().len;
        let t = self.s_stack()[slen.wrapping_sub(1)];
        let n = self.s_stack()[slen.wrapping_sub(2)];
        self.s_stack()[slen.wrapping_sub(1)] = self.s_stack()[slen.wrapping_sub(3)];
        self.s_stack()[slen.wrapping_sub(2)] = t;
        self.s_stack()[slen.wrapping_sub(3)] = n;
    }

    extern "fastcall" fn two_drop(&mut self) {
        let slen = self.s_stack().len.wrapping_sub(2);
        self.s_stack().len = slen;
    }

    extern "fastcall" fn two_dup(&mut self) {
        let slen = self.s_stack().len.wrapping_add(2);
        self.s_stack().len = slen;
        self.s_stack()[slen.wrapping_sub(1)] = self.s_stack()[slen.wrapping_sub(3)];
        self.s_stack()[slen.wrapping_sub(2)] = self.s_stack()[slen.wrapping_sub(4)];
    }

    extern "fastcall" fn two_swap(&mut self) {
        let slen = self.s_stack().len;
        let t = self.s_stack()[slen.wrapping_sub(1)];
        let n = self.s_stack()[slen.wrapping_sub(2)];
        self.s_stack()[slen.wrapping_sub(1)] = self.s_stack()[slen.wrapping_sub(3)];
        self.s_stack()[slen.wrapping_sub(2)] = self.s_stack()[slen.wrapping_sub(4)];
        self.s_stack()[slen.wrapping_sub(3)] = t;
        self.s_stack()[slen.wrapping_sub(4)] = n;
    }

    extern "fastcall" fn two_over(&mut self) {
        let slen = self.s_stack().len.wrapping_add(2);
        self.s_stack().len = slen;
        self.s_stack()[slen.wrapping_sub(1)] = self.s_stack()[slen.wrapping_sub(5)];
        self.s_stack()[slen.wrapping_sub(2)] = self.s_stack()[slen.wrapping_sub(6)];
    }

    extern "fastcall" fn depth(&mut self) {
        let len = self.s_stack().len;
        self.s_stack().push(len as isize);
    }

    extern "fastcall" fn one_plus(&mut self) {
        let slen = self.s_stack().len;
        let t = self.s_stack()[slen.wrapping_sub(1)];
        self.s_stack()[slen.wrapping_sub(1)] = t.wrapping_add(1);
    }

    extern "fastcall" fn one_minus(&mut self) {
        let slen = self.s_stack().len;
        let t = self.s_stack()[slen.wrapping_sub(1)];
        self.s_stack()[slen.wrapping_sub(1)] = t.wrapping_sub(1);
    }

    extern "fastcall" fn plus(&mut self) {
        let slen = self.s_stack().len;
        let t = self.s_stack()[slen.wrapping_sub(1)];
        let n = self.s_stack()[slen.wrapping_sub(2)];
        self.s_stack()[slen.wrapping_sub(2)] = n.wrapping_add(t);
        self.s_stack().len = slen.wrapping_sub(1);
    }

    extern "fastcall" fn minus(&mut self) {
        let slen = self.s_stack().len;
        let t = self.s_stack()[slen.wrapping_sub(1)];
        let n = self.s_stack()[slen.wrapping_sub(2)];
        self.s_stack()[slen.wrapping_sub(2)] = n.wrapping_sub(t);
        self.s_stack().len = slen.wrapping_sub(1);
    }

    extern "fastcall" fn star(&mut self) {
        let slen = self.s_stack().len;
        let t = self.s_stack()[slen.wrapping_sub(1)];
        let n = self.s_stack()[slen.wrapping_sub(2)];
        self.s_stack()[slen.wrapping_sub(2)] = n.wrapping_mul(t);
        self.s_stack().len = slen.wrapping_sub(1);
    }

    extern "fastcall" fn slash(&mut self) {
        let slen = self.s_stack().len;
        let t = self.s_stack()[slen.wrapping_sub(1)];
        let n = self.s_stack()[slen.wrapping_sub(2)];
        if t == 0 {
            self.abort_with(DivisionByZero);
        } else {
            self.s_stack()[slen.wrapping_sub(2)] = n.wrapping_div(t);
            self.s_stack().len = slen.wrapping_sub(1);
        }
    }

    extern "fastcall" fn p_mod(&mut self) {
        let slen = self.s_stack().len;
        let t = self.s_stack()[slen.wrapping_sub(1)];
        let n = self.s_stack()[slen.wrapping_sub(2)];
        if t == 0 {
            self.abort_with(DivisionByZero);
        } else {
            self.s_stack()[slen.wrapping_sub(2)] = n.wrapping_rem(t);
            self.s_stack().len = slen.wrapping_sub(1);
        }
    }

    extern "fastcall" fn slash_mod(&mut self) {
        let slen = self.s_stack().len;
        let t = self.s_stack()[slen.wrapping_sub(1)];
        let n = self.s_stack()[slen.wrapping_sub(2)];
        if t == 0 {
            self.abort_with(DivisionByZero);
        } else {
            self.s_stack()[slen.wrapping_sub(2)] = n.wrapping_rem(t);
            self.s_stack()[slen.wrapping_sub(1)] = n.wrapping_div(t);
        }
    }

    extern "fastcall" fn abs(&mut self) {
        let t = self.s_stack().pop();
        self.s_stack().push(t.wrapping_abs());
    }

    extern "fastcall" fn negate(&mut self) {
        let t = self.s_stack().pop();
        self.s_stack().push(t.wrapping_neg());
    }

    extern "fastcall" fn zero_less(&mut self) {
        let t = self.s_stack().pop();
        self.s_stack().push(if t < 0 { TRUE } else { FALSE });
    }

    extern "fastcall" fn zero_equals(&mut self) {
        let t = self.s_stack().pop();
        self.s_stack().push(if t == 0 { TRUE } else { FALSE });
    }

    extern "fastcall" fn zero_greater(&mut self) {
        let t = self.s_stack().pop();
        self.s_stack().push(if t > 0 { TRUE } else { FALSE });
    }

    extern "fastcall" fn zero_not_equals(&mut self) {
        let t = self.s_stack().pop();
        self.s_stack().push(if t == 0 { FALSE } else { TRUE });
    }

    extern "fastcall" fn equals(&mut self) {
        let (n, t) = self.s_stack().pop2();
        self.s_stack().push(if t == n { TRUE } else { FALSE });
    }

    extern "fastcall" fn less_than(&mut self) {
        let (n, t) = self.s_stack().pop2();
        self.s_stack().push(if n < t { TRUE } else { FALSE });
    }

    extern "fastcall" fn greater_than(&mut self) {
        let (n, t) = self.s_stack().pop2();
        self.s_stack().push(if n > t { TRUE } else { FALSE });
    }

    extern "fastcall" fn not_equals(&mut self) {
        let (n, t) = self.s_stack().pop2();
        self.s_stack().push(if n == t { FALSE } else { TRUE });
    }

    extern "fastcall" fn between(&mut self) {
        let (x1, x2, x3) = self.s_stack().pop3();
        self.s_stack()
            .push(if x2 <= x1 && x1 <= x3 { TRUE } else { FALSE });
    }

    extern "fastcall" fn invert(&mut self) {
        let t = self.s_stack().pop();
        self.s_stack().push(!t);
    }

    extern "fastcall" fn and(&mut self) {
        let (n, t) = self.s_stack().pop2();
        self.s_stack().push(t & n);
    }

    extern "fastcall" fn or(&mut self) {
        let (n, t) = self.s_stack().pop2();
        self.s_stack().push(t | n);
    }

    extern "fastcall" fn xor(&mut self) {
        let (n, t) = self.s_stack().pop2();
        self.s_stack().push(t ^ n);
    }

    /// Run-time: ( x1 u -- x2 )
    ///
    /// Perform a logical left shift of `u` bit-places on `x1`, giving `x2`. Put
    /// zeroes into the least significant bits vacated by the shift. An
    /// ambiguous condition exists if `u` is greater than or equal to the number
    /// of bits in a cell.
    extern "fastcall" fn lshift(&mut self) {
        let (n, t) = self.s_stack().pop2();
        self.s_stack().push(n.wrapping_shl(t as u32));
    }

    /// Run-time: ( x1 u -- x2 )
    ///
    /// Perform a logical right shift of `u` bit-places on `x1`, giving `x2`. Put
    /// zeroes into the most significant bits vacated by the shift. An
    /// ambiguous condition exists if `u` is greater than or equal to the number
    /// of bits in a cell.
    extern "fastcall" fn rshift(&mut self) {
        let (n, t) = self.s_stack().pop2();
        self.s_stack()
            .push(((n as usize).wrapping_shr(t as u32)) as isize);
    }

    /// Interpretation: Interpretation semantics for this word are undefined.
    ///
    /// Execution: ( -- ) ( R: nest-sys -- )
    /// Return control to the calling definition specified by `nest-sys`.
    /// Before executing `EXIT` within a do-loop, a program shall discard the
    /// loop-control parameters by executing `UNLOOP`.
    ///
    /// TODO: `UNLOOP`
    extern "fastcall" fn exit(&mut self) {
        let rlen = self.r_stack().len.wrapping_sub(1);
        self.state().instruction_pointer = self.r_stack()[rlen] as usize;
        self.r_stack().len = rlen;
    }

    /// Run-time: ( a-addr -- x )
    ///
    /// `x` is the value stored at `a-addr`.
    extern "fastcall" fn fetch(&mut self) {
        let t = self.s_stack().pop();
        if (t as usize + mem::size_of::<i32>()) <= self.data_space().capacity() {
            let value = self.data_space().get_i32(t as usize) as isize;
            self.s_stack().push(value);
        } else {
            self.abort_with(InvalidMemoryAddress);
        }
    }

    /// Run-time: ( x a-addr -- )
    ///
    /// Store `x` at `a-addr`.
    extern "fastcall" fn store(&mut self) {
        let (n, t) = self.s_stack().pop2();
        if (t as usize + mem::size_of::<i32>()) <= self.data_space().capacity() {
            self.data_space().put_i32(n as i32, t as usize);
        } else {
            self.abort_with(InvalidMemoryAddress);
        }
    }

    /// Run-time: ( c-addr -- char )
    ///
    /// Fetch the character stored at `c-addr`. When the cell size is greater than
    /// character size, the unused high-order bits are all zeroes.
    extern "fastcall" fn c_fetch(&mut self) {
        let t = self.s_stack().pop();
        if (t as usize + mem::size_of::<u8>()) <= self.data_space().capacity() {
            let value = self.data_space().get_u8(t as usize) as isize;
            self.s_stack().push(value);
        } else {
            self.abort_with(InvalidMemoryAddress);
        }
    }

    /// Run-time: ( char c-addr -- )
    ///
    /// Store `char` at `c-addr`. When character size is smaller than cell size,
    /// only the number of low-order bits corresponding to character size are
    /// transferred.
    extern "fastcall" fn c_store(&mut self) {
        let (n, t) = self.s_stack().pop2();
        if (t as usize + mem::size_of::<u8>()) <= self.data_space().capacity() {
            self.data_space().put_u8(n as u8, t as usize);
        } else {
            self.abort_with(InvalidMemoryAddress);
        }
    }

    /// Run-time: ( "<spaces>name" -- xt )
    ///
    /// Skip leading space delimiters. Parse name delimited by a space. Find
    /// `name` and return `xt`, the execution token for name. An ambiguous
    /// condition exists if name is not found.
    extern "fastcall" fn tick(&mut self) {
        self.parse_word();
        let last_token = self.last_token().take().expect("last token");
        if last_token.is_empty() {
            self.abort_with(UnexpectedEndOfFile);
        } else {
            match self.find(&last_token) {
                Some(found_index) => self.s_stack().push(found_index as isize),
                None => self.abort_with(UndefinedWord),
            }
        }
        self.set_last_token(last_token);
    }

    /// Run-time: ( i*x xt -- j*x )
    ///
    /// Remove `xt` from the stack and perform the semantics identified by it.
    /// Other stack effects are due to the word `EXECUTE`d.
    extern "fastcall" fn execute(&mut self) {
        let t = self.s_stack().pop();
        self.execute_word(t as usize);
    }

    /// Run-time: ( -- addr )
    ///
    /// `addr` is the data-space pointer.
    extern "fastcall" fn here(&mut self) {
        let len = self.data_space().len() as isize;
        self.s_stack().push(len);
    }

    /// Run-time: ( n -- )
    ///
    /// If `n` is greater than zero, reserve n address units of data space. If `n`
    /// is less than zero, release `|n|` address units of data space. If `n` is
    /// zero, leave the data-space pointer unchanged.
    extern "fastcall" fn allot(&mut self) {
        let v = self.s_stack().pop();
        self.data_space().allot(v);
    }

    /// Run-time: ( x -- )
    ///
    /// Reserve one cell of data space and store `x` in the cell. If the
    /// data-space pointer is aligned when `,` begins execution, it will remain
    /// aligned when `,` finishes execution. An ambiguous condition exists if the
    /// data-space pointer is not aligned prior to execution of `,`.
    extern "fastcall" fn comma(&mut self) {
        let v = self.s_stack().pop();
        self.data_space().compile_i32(v as i32);
    }

    extern "fastcall" fn p_to_r(&mut self) {
        let slen = self.s_stack().len;
        let rlen = self.r_stack().len.wrapping_add(1);
        self.r_stack().len = rlen;
        self.r_stack()[rlen.wrapping_sub(1)] = self.s_stack()[slen.wrapping_sub(1)];
        self.s_stack().len = slen.wrapping_sub(1);
    }

    extern "fastcall" fn r_from(&mut self) {
        let slen = self.s_stack().len.wrapping_add(1);
        let rlen = self.r_stack().len;
        self.s_stack().len = slen;
        self.s_stack()[slen.wrapping_sub(1)] = self.r_stack()[rlen.wrapping_sub(1)];
        self.r_stack().len = rlen.wrapping_sub(1);
    }

    extern "fastcall" fn r_fetch(&mut self) {
        let slen = self.s_stack().len.wrapping_add(1);
        let rlen = self.r_stack().len;
        self.s_stack().len = slen;
        self.s_stack()[slen.wrapping_sub(1)] = self.r_stack()[rlen.wrapping_sub(1)];
    }

    extern "fastcall" fn two_to_r(&mut self) {
        let slen = self.s_stack().len;
        let rlen = self.r_stack().len.wrapping_add(2);
        self.r_stack().len = rlen;
        self.r_stack()[rlen.wrapping_sub(2)] = self.s_stack()[slen.wrapping_sub(2)];
        self.r_stack()[rlen.wrapping_sub(1)] = self.s_stack()[slen.wrapping_sub(1)];
        self.s_stack().len = slen.wrapping_sub(2);
    }

    extern "fastcall" fn two_r_from(&mut self) {
        let slen = self.s_stack().len.wrapping_add(2);
        let rlen = self.r_stack().len;
        self.s_stack().len = slen;
        self.s_stack()[slen.wrapping_sub(2)] = self.r_stack()[rlen.wrapping_sub(2)];
        self.s_stack()[slen.wrapping_sub(1)] = self.r_stack()[rlen.wrapping_sub(1)];
        self.r_stack().len = rlen.wrapping_sub(2);
    }

    extern "fastcall" fn two_r_fetch(&mut self) {
        let slen = self.s_stack().len.wrapping_add(2);
        let rlen = self.r_stack().len;
        self.s_stack().len = slen;
        self.s_stack()[slen.wrapping_sub(2)] = self.r_stack()[rlen.wrapping_sub(2)];
        self.s_stack()[slen.wrapping_sub(1)] = self.r_stack()[rlen.wrapping_sub(1)];
    }

    // ----------------
    // Error handlling
    // ----------------

    extern "fastcall" fn check_stacks(&mut self) {
        if self.s_stack().overflow() {
            self.abort_with(StackOverflow);
        } else if self.s_stack().underflow() {
            self.abort_with(StackUnderflow);
        } else if self.r_stack().overflow() {
            self.abort_with(ReturnStackOverflow);
        } else if self.r_stack().underflow() {
            self.abort_with(ReturnStackUnderflow);
        } else if self.c_stack().overflow() {
            self.abort_with(ControlStructureMismatch);
        } else if self.c_stack().underflow() {
            self.abort_with(ControlStructureMismatch);
        } else if self.f_stack().overflow() {
            self.abort_with(FloatingPointStackOverflow);
        } else if self.f_stack().underflow() {
            self.abort_with(FloatingPointStackUnderflow);
        }
    }

    extern "fastcall" fn handler_store(&mut self) {
        let t = self.s_stack().pop();
        self.set_handler(t as usize);
    }

    extern "fastcall" fn p_error_q(&mut self) {
        let value = if self.last_error().is_some() {
            TRUE
        } else {
            FALSE
        };
        self.s_stack().push(value);
    }

    extern "fastcall" fn p_handle_error(&mut self) {
        match self.last_error() {
            Some(e) => {
                self.clear_stacks();
                self.set_error(None);
                match self.output_buffer().as_mut() {
                    Some(buf) => {
                        write!(buf, "{} ", e.description()).expect("write");
                    }
                    None => {}
                }
            }
            None => {}
        }
    }

    /// Clear data and floating point stacks.
    /// Called by VM's client upon Abort.
    extern "fastcall" fn clear_stacks(&mut self) {
        self.s_stack().reset();
        self.f_stack().reset();
    }

    /// Reset VM, do not clear data stack and floating point stack.
    /// Called by VM's client upon Quit.
<<<<<<< HEAD
    // TODO: subroutine-threaded version
    fn reset(&mut self) {
=======
    extern "fastcall" fn reset(&mut self) {
>>>>>>> 3c016164
        self.r_stack().len = 0;
        self.c_stack().len = 0;
        if let Some(ref mut buf) = *self.input_buffer() {
            buf.clear()
        }
        self.state().source_index = 0;
        self.left_bracket();
        self.set_error(None);
    }

    /// Abort the inner loop with an exception, reset VM and clears stacks.
    // TODO: subroutine-threaded version
    fn abort_with(&mut self, e: Exception) {
        self.clear_stacks();
        self.set_error(Some(e));
        let h = self.handler();
        self.execute_word(h);
    }

    /// Abort the inner loop with an exception, reset VM and clears stacks.
<<<<<<< HEAD
    // TODO: subroutine-threaded version
    fn abort(&mut self) {
        self.abort_with(Abort);
    }

    // TODO: subroutine-threaded version
    fn halt(&mut self) {
=======
    extern "fastcall" fn abort(&mut self) {
        self.abort_with(Abort);
    }

    extern "fastcall" fn halt(&mut self) {
>>>>>>> 3c016164
        self.state().instruction_pointer = 0;
    }

    extern "fastcall" fn bye(&mut self) {
        process::exit(0);
    }

}

#[cfg(test)]
mod tests {
    extern crate test;
    use super::Core;
    use vm::VM;
    use self::test::Bencher;
    use std::mem;
    use exception::Exception::{Abort, StackUnderflow, InterpretingACompileOnlyWord, UndefinedWord,
                               UnexpectedEndOfFile, ControlStructureMismatch,
                               ReturnStackUnderflow, InvalidMemoryAddress};
    use loader::HasLoader;

    #[bench]
    fn bench_noop(b: &mut Bencher) {
        let vm = &mut VM::new(16, 16);
        b.iter(|| vm.noop());
    }

    #[test]
    fn test_find() {
        let vm = &mut VM::new(16, 16);
        assert!(vm.find("").is_none());
        assert!(vm.find("word-not-exist").is_none());
        vm.find("noop").expect("noop not found");
    }

    #[bench]
    fn bench_find_word_not_exist(b: &mut Bencher) {
        let vm = &mut VM::new(16, 16);
        b.iter(|| vm.find("unknown"));
    }

    #[bench]
    fn bench_find_word_at_beginning_of_wordlist(b: &mut Bencher) {
        let vm = &mut VM::new(16, 16);
        b.iter(|| vm.find("noop"));
    }

    #[bench]
    fn bench_find_word_at_end_of_wordlist(b: &mut Bencher) {
        let vm = &mut VM::new(16, 16);
        b.iter(|| vm.find("bye"));
    }

    #[bench]
    fn bench_inner_interpreter_without_nest(b: &mut Bencher) {
        let vm = &mut VM::new(16, 16);
        let ip = vm.data_space().len();
        let idx = vm.find("noop").expect("noop not exists");
        vm.compile_word(idx);
        vm.compile_word(idx);
        vm.compile_word(idx);
        vm.compile_word(idx);
        vm.compile_word(idx);
        vm.compile_word(idx);
        vm.compile_word(idx);
        b.iter(|| {
                   vm.state().instruction_pointer = ip;
                   vm.run();
               });
    }

    #[test]
    fn test_drop() {
        let vm = &mut VM::new(16, 16);
        vm.p_drop();
        vm.check_stacks();
        assert_eq!(vm.last_error(), Some(StackUnderflow));
        vm.reset();
        vm.clear_stacks();
        vm.s_stack().push(1);
        vm.p_drop();
        vm.check_stacks();
        assert!(vm.s_stack().is_empty());
        assert!(vm.last_error().is_none());
    }

    #[bench]
    fn bench_drop(b: &mut Bencher) {
        let vm = &mut VM::new(16, 16);
        vm.s_stack().push(1);
        b.iter(|| {
                   vm.p_drop();
                   vm.s_stack().push(1);
               });
    }

    #[test]
    fn test_nip() {
        let vm = &mut VM::new(16, 16);
        vm.nip();
        vm.check_stacks();
        assert_eq!(vm.last_error(), Some(StackUnderflow));
        vm.reset();
        vm.clear_stacks();
        vm.s_stack().push(1);
        vm.nip();
        vm.check_stacks();
        assert_eq!(vm.last_error(), Some(StackUnderflow));
        vm.reset();
        vm.clear_stacks();
        vm.s_stack().push(1);
        vm.s_stack().push(2);
        vm.nip();
        vm.check_stacks();
        assert!(vm.last_error().is_none());
        assert!(vm.s_stack().len() == 1);
        assert!(vm.s_stack().last() == Some(2));
    }

    #[bench]
    fn bench_nip(b: &mut Bencher) {
        let vm = &mut VM::new(16, 16);
        vm.s_stack().push(1);
        vm.s_stack().push(1);
        b.iter(|| {
                   vm.nip();
                   vm.s_stack().push(1);
               });
    }

    #[test]
    fn test_swap() {
        let vm = &mut VM::new(16, 16);
        vm.swap();
        vm.check_stacks();
        // check_stacks() cannot detect this kind of underflow.
        // assert_eq!(vm.last_error(), Some(StackUnderflow));
        vm.reset();
        vm.clear_stacks();
        vm.s_stack().push(1);
        vm.swap();
        vm.check_stacks();
        assert_eq!(vm.last_error(), Some(StackUnderflow));
        vm.reset();
        vm.clear_stacks();
        vm.s_stack().push(1);
        vm.s_stack().push(2);
        vm.swap();
        vm.check_stacks();
        assert!(vm.last_error().is_none());
        assert_eq!(vm.s_stack().len(), 2);
        assert_eq!(vm.s_stack().pop(), 1);
        assert_eq!(vm.s_stack().pop(), 2);
        vm.check_stacks();
        assert!(vm.last_error().is_none());
    }

    #[bench]
    fn bench_swap(b: &mut Bencher) {
        let vm = &mut VM::new(16, 16);
        vm.s_stack().push(1);
        vm.s_stack().push(2);
        b.iter(|| vm.swap());
    }

    #[test]
    fn test_dup() {
        let vm = &mut VM::new(16, 16);
        vm.dup();
        vm.check_stacks();
        // check_stacks can not detect this underflow();
        //        assert_eq!(vm.last_error(), Some(StackUnderflow));
        vm.reset();
        vm.clear_stacks();
        vm.s_stack().push(1);
        vm.dup();
        vm.check_stacks();
        assert!(vm.last_error().is_none());
        assert_eq!(vm.s_stack().len(), 2);
        assert_eq!(vm.s_stack().pop(), 1);
        assert_eq!(vm.s_stack().pop(), 1);
        vm.check_stacks();
        assert!(vm.last_error().is_none());
    }

    #[bench]
    fn bench_dup(b: &mut Bencher) {
        let vm = &mut VM::new(16, 16);
        vm.s_stack().push(1);
        b.iter(|| {
                   vm.dup();
                   vm.s_stack().pop();
               });
    }

    #[test]
    fn test_over() {
        let vm = &mut VM::new(16, 16);
        vm.over();
        vm.check_stacks();
        // check_stacks() cannot detect stack underflow of over().
        // assert_eq!(vm.last_error(), Some(StackUnderflow));
        vm.reset();
        vm.clear_stacks();
        vm.s_stack().push(1);
        vm.check_stacks();
        vm.over();
        // check_stacks() cannot detect stack underflow of over().
        // assert_eq!(vm.last_error(), Some(StackUnderflow));
        vm.reset();
        vm.clear_stacks();
        vm.s_stack().push(1);
        vm.s_stack().push(2);
        vm.over();
        vm.check_stacks();
        assert!(vm.last_error().is_none());
        assert_eq!(vm.s_stack().len(), 3);
        assert_eq!(vm.s_stack().pop(), 1);
        assert_eq!(vm.s_stack().pop(), 2);
        assert_eq!(vm.s_stack().pop(), 1);
        vm.check_stacks();
        assert!(vm.last_error().is_none());
    }

    #[bench]
    fn bench_over(b: &mut Bencher) {
        let vm = &mut VM::new(16, 16);
        vm.s_stack().push(1);
        vm.s_stack().push(2);
        b.iter(|| {
                   vm.over();
                   vm.s_stack().pop();
               });
    }

    #[test]
    fn test_rot() {
        let vm = &mut VM::new(16, 16);
        vm.rot();
        vm.check_stacks();
        // check_stacks() cannot detect this kind of stack underflow of over().
        // assert_eq!(vm.last_error(), Some(StackUnderflow));
        vm.reset();
        vm.clear_stacks();
        vm.s_stack().push(1);
        vm.rot();
        vm.check_stacks();
        assert_eq!(vm.last_error(), Some(StackUnderflow));
        vm.reset();
        vm.clear_stacks();
        vm.s_stack().push(1);
        vm.s_stack().push(2);
        vm.rot();
        vm.check_stacks();
        assert_eq!(vm.last_error(), Some(StackUnderflow));
        vm.reset();
        vm.clear_stacks();
        vm.s_stack().push(1);
        vm.s_stack().push(2);
        vm.s_stack().push(3);
        vm.rot();
        vm.check_stacks();
        assert!(vm.last_error().is_none());
        assert_eq!(vm.s_stack().len(), 3);
        assert_eq!(vm.s_stack().pop(), 1);
        assert_eq!(vm.s_stack().pop(), 3);
        assert_eq!(vm.s_stack().pop(), 2);
        vm.check_stacks();
        assert!(vm.last_error().is_none());
    }

    #[bench]
    fn bench_rot(b: &mut Bencher) {
        let vm = &mut VM::new(16, 16);
        vm.s_stack().push(1);
        vm.s_stack().push(2);
        vm.s_stack().push(3);
        b.iter(|| vm.rot());
    }

    #[test]
    fn test_2drop() {
        let vm = &mut VM::new(16, 16);
        vm.two_drop();
        assert!(vm.s_stack().underflow());
        vm.reset();
        vm.clear_stacks();
        vm.s_stack().push(1);
        vm.two_drop();
        assert!(vm.s_stack().underflow());
        vm.reset();
        vm.clear_stacks();
        vm.s_stack().push(1);
        vm.s_stack().push(2);
        vm.two_drop();
        assert!(!vm.s_stack().underflow());
        assert!(!vm.s_stack().overflow());
        assert!(vm.last_error().is_none());
        assert!(vm.s_stack().is_empty());
    }

    #[bench]
    fn bench_2drop(b: &mut Bencher) {
        let vm = &mut VM::new(16, 16);
        b.iter(|| {
                   vm.s_stack().push(1);
                   vm.s_stack().push(2);
                   vm.two_drop();
               });
    }

    #[test]
    fn test_2dup() {
        let vm = &mut VM::new(16, 16);
        vm.two_dup();
        assert!(!vm.s_stack().underflow());
        vm.reset();
        vm.clear_stacks();
        vm.s_stack().push(1);
        vm.two_dup();
        assert!(!vm.s_stack().underflow());
        vm.reset();
        vm.clear_stacks();
        vm.s_stack().push(1);
        vm.s_stack().push(2);
        vm.two_dup();
        assert!(!vm.s_stack().underflow());
        assert!(!vm.s_stack().overflow());
        assert!(vm.last_error().is_none());
        assert_eq!(vm.s_stack().len(), 4);
        assert_eq!(vm.s_stack().pop(), 2);
        assert_eq!(vm.s_stack().pop(), 1);
        assert_eq!(vm.s_stack().pop(), 2);
        assert_eq!(vm.s_stack().pop(), 1);
    }

    #[bench]
    fn bench_2dup(b: &mut Bencher) {
        let vm = &mut VM::new(16, 16);
        vm.s_stack().push(1);
        vm.s_stack().push(2);
        b.iter(|| {
                   vm.two_dup();
                   vm.two_drop();
               });
    }

    #[test]
    fn test_2swap() {
        let vm = &mut VM::new(16, 16);
        vm.two_swap();
        assert!(!vm.s_stack().underflow());
        vm.reset();
        vm.clear_stacks();
        vm.s_stack().push(1);
        vm.two_swap();
        assert!(!vm.s_stack().underflow());
        vm.reset();
        vm.clear_stacks();
        vm.s_stack().push(1);
        vm.s_stack().push(2);
        vm.two_swap();
        assert!(vm.s_stack().underflow());
        vm.reset();
        vm.clear_stacks();
        vm.s_stack().push(1);
        vm.s_stack().push(2);
        vm.s_stack().push(3);
        vm.two_swap();
        assert!(vm.s_stack().underflow());
        vm.reset();
        vm.clear_stacks();
        vm.s_stack().push(1);
        vm.s_stack().push(2);
        vm.s_stack().push(3);
        vm.s_stack().push(4);
        vm.two_swap();
        assert!(!vm.s_stack().underflow());
        assert!(vm.last_error().is_none());
        assert_eq!(vm.s_stack().len(), 4);
        assert_eq!(vm.s_stack().pop(), 2);
        assert_eq!(vm.s_stack().pop(), 1);
        assert_eq!(vm.s_stack().pop(), 4);
        assert_eq!(vm.s_stack().pop(), 3);
    }

    #[bench]
    fn bench_2swap(b: &mut Bencher) {
        let vm = &mut VM::new(16, 16);
        vm.s_stack().push(1);
        vm.s_stack().push(2);
        vm.s_stack().push(3);
        vm.s_stack().push(4);
        b.iter(|| vm.two_swap());
    }

    #[test]
    fn test_2over() {
        let vm = &mut VM::new(16, 16);
        vm.two_over();
        assert!(!vm.s_stack().underflow());
        vm.reset();
        vm.clear_stacks();
        vm.s_stack().push(1);
        vm.two_over();
        assert!(!vm.s_stack().underflow());
        vm.reset();
        vm.clear_stacks();
        vm.s_stack().push(1);
        vm.s_stack().push(2);
        vm.two_over();
        assert!(!vm.s_stack().underflow());
        vm.reset();
        vm.clear_stacks();
        vm.s_stack().push(1);
        vm.s_stack().push(2);
        vm.s_stack().push(3);
        vm.two_over();
        assert!(!vm.s_stack().underflow());
        vm.reset();
        vm.clear_stacks();
        vm.s_stack().push(1);
        vm.s_stack().push(2);
        vm.s_stack().push(3);
        vm.s_stack().push(4);
        vm.two_over();
        assert!(!vm.s_stack().underflow());
        assert!(!vm.s_stack().overflow());
        assert!(vm.last_error().is_none());
        assert_eq!(vm.s_stack().len(), 6);
        assert_eq!(vm.s_stack().as_slice(), [1, 2, 3, 4, 1, 2]);
    }

    #[bench]
    fn bench_2over(b: &mut Bencher) {
        let vm = &mut VM::new(16, 16);
        vm.s_stack().push(1);
        vm.s_stack().push(2);
        vm.s_stack().push(3);
        vm.s_stack().push(4);
        b.iter(|| {
                   vm.two_over();
                   vm.two_drop();
               });
    }

    #[test]
    fn test_depth() {
        let vm = &mut VM::new(16, 16);
        vm.depth();
        vm.depth();
        vm.depth();
        assert_eq!(vm.s_stack().as_slice(), [0, 1, 2]);
    }

    #[test]
    fn test_one_plus() {
        let vm = &mut VM::new(16, 16);
        vm.one_plus();
        vm.check_stacks();
        assert_eq!(vm.last_error(), Some(StackUnderflow));
        vm.reset();
        vm.clear_stacks();
        vm.s_stack().push(1);
        vm.one_plus();
        vm.check_stacks();
        assert!(vm.last_error().is_none());
        assert_eq!(vm.s_stack().len(), 1);
        assert_eq!(vm.s_stack().pop(), 2);
    }

    #[bench]
    fn bench_one_plus(b: &mut Bencher) {
        let vm = &mut VM::new(16, 16);
        vm.s_stack().push(0);
        b.iter(|| { vm.one_plus(); });
    }

    #[test]
    fn test_one_minus() {
        let vm = &mut VM::new(16, 16);
        vm.one_minus();
        vm.check_stacks();
        assert_eq!(vm.last_error(), Some(StackUnderflow));
        vm.reset();
        vm.clear_stacks();
        vm.s_stack().push(2);
        vm.one_minus();
        vm.check_stacks();
        assert!(vm.last_error().is_none());
        assert_eq!(vm.s_stack().len(), 1);
        assert_eq!(vm.s_stack().pop(), 1);
    }

    #[bench]
    fn bench_one_minus(b: &mut Bencher) {
        let vm = &mut VM::new(16, 16);
        vm.s_stack().push(0);
        b.iter(|| { vm.one_minus(); });
    }

    #[test]
    fn test_minus() {
        let vm = &mut VM::new(16, 16);
        vm.minus();
        vm.check_stacks();
        assert_eq!(vm.last_error(), Some(StackUnderflow));
        vm.reset();
        vm.clear_stacks();
        vm.s_stack().push(5);
        vm.minus();
        vm.check_stacks();
        assert_eq!(vm.last_error(), Some(StackUnderflow));
        vm.reset();
        vm.clear_stacks();
        vm.s_stack().push(5);
        vm.s_stack().push(7);
        vm.minus();
        vm.check_stacks();
        assert_eq!(vm.last_error(), None);
        assert_eq!(vm.s_stack().len(), 1);
        assert_eq!(vm.s_stack().pop(), -2);
    }

    #[bench]
    fn bench_minus(b: &mut Bencher) {
        let vm = &mut VM::new(16, 16);
        vm.s_stack().push(0);
        b.iter(|| {
                   vm.dup();
                   vm.minus();
               });
    }

    #[test]
    fn test_plus() {
        let vm = &mut VM::new(16, 16);
        vm.plus();
        vm.check_stacks();
        assert_eq!(vm.last_error(), Some(StackUnderflow));
        vm.reset();
        vm.clear_stacks();
        vm.s_stack().push(5);
        vm.plus();
        vm.check_stacks();
        assert_eq!(vm.last_error(), Some(StackUnderflow));
        vm.reset();
        vm.clear_stacks();
        vm.s_stack().push(5);
        vm.s_stack().push(7);
        vm.plus();
        vm.check_stacks();
        assert!(vm.last_error().is_none());
        assert_eq!(vm.s_stack().len(), 1);
        assert_eq!(vm.s_stack().pop(), 12);
    }

    #[bench]
    fn bench_plus(b: &mut Bencher) {
        let vm = &mut VM::new(16, 16);
        vm.s_stack().push(1);
        b.iter(|| {
                   vm.dup();
                   vm.plus();
               });
    }

    #[test]
    fn test_star() {
        let vm = &mut VM::new(16, 16);
        vm.star();
        vm.check_stacks();
        assert_eq!(vm.last_error(), Some(StackUnderflow));
        vm.reset();
        vm.clear_stacks();
        vm.s_stack().push(5);
        vm.star();
        vm.check_stacks();
        assert_eq!(vm.last_error(), Some(StackUnderflow));
        vm.reset();
        vm.clear_stacks();
        vm.s_stack().push(5);
        vm.s_stack().push(7);
        vm.star();
        vm.check_stacks();
        assert!(vm.last_error().is_none());
        assert_eq!(vm.s_stack().len(), 1);
        assert_eq!(vm.s_stack().pop(), 35);
    }

    #[bench]
    fn bench_star(b: &mut Bencher) {
        let vm = &mut VM::new(16, 16);
        vm.s_stack().push(1);
        b.iter(|| {
                   vm.dup();
                   vm.star();
               });
    }

    #[test]
    fn test_slash() {
        let vm = &mut VM::new(16, 16);
        vm.slash();
        vm.check_stacks();
        assert_eq!(vm.last_error(), Some(StackUnderflow));
        vm.reset();
        vm.clear_stacks();
        vm.s_stack().push(30);
        vm.slash();
        vm.check_stacks();
        assert_eq!(vm.last_error(), Some(StackUnderflow));
        vm.reset();
        vm.clear_stacks();
        vm.s_stack().push(30);
        vm.s_stack().push(7);
        vm.slash();
        vm.check_stacks();
        assert!(vm.last_error().is_none());
        assert_eq!(vm.s_stack().len(), 1);
        assert_eq!(vm.s_stack().pop(), 4);
    }

    #[bench]
    fn bench_slash(b: &mut Bencher) {
        let vm = &mut VM::new(16, 16);
        vm.s_stack().push(1);
        b.iter(|| {
                   vm.dup();
                   vm.slash();
               });
    }

    #[test]
    fn test_mod() {
        let vm = &mut VM::new(16, 16);
        vm.p_mod();
        vm.check_stacks();
        assert_eq!(vm.last_error(), Some(StackUnderflow));
        vm.reset();
        vm.clear_stacks();
        vm.s_stack().push(30);
        vm.p_mod();
        vm.check_stacks();
        assert_eq!(vm.last_error(), Some(StackUnderflow));
        vm.reset();
        vm.clear_stacks();
        vm.s_stack().push(30);
        vm.s_stack().push(7);
        vm.p_mod();
        vm.check_stacks();
        assert!(vm.last_error().is_none());
        assert_eq!(vm.s_stack().len(), 1);
        assert_eq!(vm.s_stack().pop(), 2);
    }

    #[bench]
    fn bench_mod(b: &mut Bencher) {
        let vm = &mut VM::new(16, 16);
        vm.s_stack().push(1);
        vm.s_stack().push(2);
        b.iter(|| {
                   vm.p_mod();
                   vm.s_stack().push(2);
               });
    }

    #[test]
    fn test_slash_mod() {
        let vm = &mut VM::new(16, 16);
        vm.slash_mod();
        vm.check_stacks();
        assert_eq!(vm.last_error(), Some(StackUnderflow));
        vm.reset();
        vm.clear_stacks();
        vm.s_stack().push(30);
        vm.slash_mod();
        vm.check_stacks();
        assert_eq!(vm.last_error(), Some(StackUnderflow));
        vm.reset();
        vm.clear_stacks();
        vm.s_stack().push(30);
        vm.s_stack().push(7);
        vm.slash_mod();
        vm.check_stacks();
        assert!(vm.last_error().is_none());
        assert_eq!(vm.s_stack().len(), 2);
        assert_eq!(vm.s_stack().pop(), 4);
        assert_eq!(vm.s_stack().pop(), 2);
    }

    #[bench]
    fn bench_slash_mod(b: &mut Bencher) {
        let vm = &mut VM::new(16, 16);
        vm.s_stack().push2(1, 2);
        b.iter(|| {
                   vm.slash_mod();
                   vm.p_drop();
                   vm.s_stack().push(2);
               });
    }

    #[test]
    fn test_abs() {
        let vm = &mut VM::new(16, 16);
        vm.s_stack().push(-30);
        vm.abs();
        assert!(vm.last_error().is_none());
        assert_eq!(vm.s_stack().len(), 1);
        assert_eq!(vm.s_stack().pop(), 30);
    }

    #[test]
    fn test_negate() {
        let vm = &mut VM::new(16, 16);
        vm.negate();
        vm.check_stacks();
        assert_eq!(vm.last_error(), Some(StackUnderflow));
        vm.reset();
        vm.clear_stacks();
        vm.s_stack().push(30);
        vm.negate();
        vm.check_stacks();
        assert!(vm.last_error().is_none());
        assert_eq!(vm.s_stack().len(), 1);
        assert_eq!(vm.s_stack().pop(), -30);
    }

    #[test]
    fn test_zero_less() {
        let vm = &mut VM::new(16, 16);
        vm.zero_less();
        vm.check_stacks();
        assert_eq!(vm.last_error(), Some(StackUnderflow));
        vm.reset();
        vm.clear_stacks();
        vm.s_stack().push(-1);
        vm.zero_less();
        vm.check_stacks();
        assert!(vm.last_error().is_none());
        assert_eq!(vm.s_stack().len(), 1);
        assert_eq!(vm.s_stack().pop(), -1);
        vm.s_stack().push(0);
        vm.zero_less();
        vm.check_stacks();
        assert!(vm.last_error().is_none());
        assert_eq!(vm.s_stack().len(), 1);
        assert_eq!(vm.s_stack().pop(), 0);
    }

    #[test]
    fn test_zero_equals() {
        let vm = &mut VM::new(16, 16);
        vm.zero_equals();
        vm.check_stacks();
        assert_eq!(vm.last_error(), Some(StackUnderflow));
        vm.reset();
        vm.clear_stacks();
        vm.s_stack().push(0);
        vm.zero_equals();
        vm.check_stacks();
        assert!(vm.last_error().is_none());
        assert_eq!(vm.s_stack().len(), 1);
        assert_eq!(vm.s_stack().pop(), -1);
        vm.s_stack().push(-1);
        vm.zero_equals();
        vm.check_stacks();
        assert!(vm.last_error().is_none());
        assert_eq!(vm.s_stack().len(), 1);
        assert_eq!(vm.s_stack().pop(), 0);
        vm.s_stack().push(1);
        vm.zero_equals();
        vm.check_stacks();
        assert!(vm.last_error().is_none());
        assert_eq!(vm.s_stack().len(), 1);
        assert_eq!(vm.s_stack().pop(), 0);
    }

    #[test]
    fn test_zero_greater() {
        let vm = &mut VM::new(16, 16);
        vm.zero_greater();
        vm.check_stacks();
        assert_eq!(vm.last_error(), Some(StackUnderflow));
        vm.reset();
        vm.clear_stacks();
        vm.s_stack().push(1);
        vm.zero_greater();
        vm.check_stacks();
        assert!(vm.last_error().is_none());
        assert_eq!(vm.s_stack().len(), 1);
        assert_eq!(vm.s_stack().pop(), -1);
        vm.s_stack().push(0);
        vm.zero_greater();
        vm.check_stacks();
        assert!(vm.last_error().is_none());
        assert_eq!(vm.s_stack().len(), 1);
        assert_eq!(vm.s_stack().pop(), 0);
    }

    #[test]
    fn test_zero_not_equals() {
        let vm = &mut VM::new(16, 16);
        vm.zero_not_equals();
        vm.check_stacks();
        assert_eq!(vm.last_error(), Some(StackUnderflow));
        vm.reset();
        vm.clear_stacks();
        vm.s_stack().push(0);
        vm.zero_not_equals();
        vm.check_stacks();
        assert!(vm.last_error().is_none());
        assert_eq!(vm.s_stack().len(), 1);
        assert_eq!(vm.s_stack().pop(), 0);
        vm.s_stack().push(-1);
        vm.zero_not_equals();
        vm.check_stacks();
        assert!(vm.last_error().is_none());
        assert_eq!(vm.s_stack().len(), 1);
        assert_eq!(vm.s_stack().pop(), -1);
        vm.s_stack().push(1);
        vm.zero_not_equals();
        vm.check_stacks();
        assert!(vm.last_error().is_none());
        assert_eq!(vm.s_stack().len(), 1);
        assert_eq!(vm.s_stack().pop(), -1);
    }

    #[test]
    fn test_less_than() {
        let vm = &mut VM::new(16, 16);
        vm.less_than();
        vm.check_stacks();
        assert_eq!(vm.last_error(), Some(StackUnderflow));
        vm.reset();
        vm.clear_stacks();
        vm.s_stack().push(-1);
        vm.less_than();
        vm.check_stacks();
        assert_eq!(vm.last_error(), Some(StackUnderflow));
        vm.reset();
        vm.clear_stacks();
        vm.s_stack().push(-1);
        vm.s_stack().push(0);
        vm.less_than();
        vm.check_stacks();
        assert!(vm.last_error().is_none());
        assert_eq!(vm.s_stack().len(), 1);
        assert_eq!(vm.s_stack().pop(), -1);
        vm.s_stack().push(0);
        vm.s_stack().push(0);
        vm.less_than();
        vm.check_stacks();
        assert!(vm.last_error().is_none());
        assert_eq!(vm.s_stack().len(), 1);
        assert_eq!(vm.s_stack().pop(), 0);
    }

    #[test]
    fn test_equals() {
        let vm = &mut VM::new(16, 16);
        vm.equals();
        vm.check_stacks();
        assert_eq!(vm.last_error(), Some(StackUnderflow));
        vm.reset();
        vm.clear_stacks();
        vm.s_stack().push(0);
        vm.equals();
        vm.check_stacks();
        assert_eq!(vm.last_error(), Some(StackUnderflow));
        vm.reset();
        vm.clear_stacks();
        vm.s_stack().push(0);
        vm.s_stack().push(0);
        vm.equals();
        vm.check_stacks();
        assert!(vm.last_error().is_none());
        assert_eq!(vm.s_stack().len(), 1);
        assert_eq!(vm.s_stack().pop(), -1);
        vm.s_stack().push(-1);
        vm.s_stack().push(0);
        vm.equals();
        vm.check_stacks();
        assert!(vm.last_error().is_none());
        assert_eq!(vm.s_stack().len(), 1);
        assert_eq!(vm.s_stack().pop(), 0);
        vm.s_stack().push(1);
        vm.s_stack().push(0);
        vm.equals();
        vm.check_stacks();
        assert!(vm.last_error().is_none());
        assert_eq!(vm.s_stack().len(), 1);
        assert_eq!(vm.s_stack().pop(), 0);
    }

    #[test]
    fn test_greater_than() {
        let vm = &mut VM::new(16, 16);
        vm.greater_than();
        vm.check_stacks();
        assert_eq!(vm.last_error(), Some(StackUnderflow));
        vm.reset();
        vm.clear_stacks();
        vm.s_stack().push(1);
        vm.greater_than();
        vm.check_stacks();
        assert_eq!(vm.last_error(), Some(StackUnderflow));
        vm.reset();
        vm.clear_stacks();
        vm.s_stack().push(1);
        vm.s_stack().push(0);
        vm.greater_than();
        vm.check_stacks();
        assert!(vm.last_error().is_none());
        assert_eq!(vm.s_stack().len(), 1);
        assert_eq!(vm.s_stack().pop(), -1);
        vm.s_stack().push(0);
        vm.s_stack().push(0);
        vm.greater_than();
        vm.check_stacks();
        assert!(vm.last_error().is_none());
        assert_eq!(vm.s_stack().len(), 1);
        assert_eq!(vm.s_stack().pop(), 0);
    }

    #[test]
    fn test_not_equals() {
        let vm = &mut VM::new(16, 16);
        vm.not_equals();
        vm.check_stacks();
        assert_eq!(vm.last_error(), Some(StackUnderflow));
        vm.reset();
        vm.clear_stacks();
        vm.s_stack().push(0);
        vm.not_equals();
        vm.check_stacks();
        assert_eq!(vm.last_error(), Some(StackUnderflow));
        vm.reset();
        vm.clear_stacks();
        vm.s_stack().push(0);
        vm.s_stack().push(0);
        vm.not_equals();
        vm.check_stacks();
        assert!(vm.last_error().is_none());
        assert_eq!(vm.s_stack().len(), 1);
        assert_eq!(vm.s_stack().pop(), 0);
        vm.s_stack().push(-1);
        vm.s_stack().push(0);
        vm.not_equals();
        vm.check_stacks();
        assert!(vm.last_error().is_none());
        assert_eq!(vm.s_stack().len(), 1);
        assert_eq!(vm.s_stack().pop(), -1);
        vm.s_stack().push(1);
        vm.s_stack().push(0);
        vm.not_equals();
        vm.check_stacks();
        assert!(vm.last_error().is_none());
        assert_eq!(vm.s_stack().len(), 1);
        assert_eq!(vm.s_stack().pop(), -1);
    }

    #[test]
    fn test_between() {
        let vm = &mut VM::new(16, 16);
        vm.between();
        vm.check_stacks();
        assert_eq!(vm.last_error(), Some(StackUnderflow));
        vm.reset();
        vm.clear_stacks();
        vm.s_stack().push(1);
        vm.between();
        vm.check_stacks();
        assert_eq!(vm.last_error(), Some(StackUnderflow));
        vm.reset();
        vm.clear_stacks();
        vm.s_stack().push(1);
        vm.s_stack().push(1);
        vm.between();
        vm.check_stacks();
        assert_eq!(vm.last_error(), Some(StackUnderflow));
        vm.reset();
        vm.clear_stacks();
        vm.s_stack().push(1);
        vm.s_stack().push(1);
        vm.s_stack().push(2);
        vm.between();
        vm.check_stacks();
        assert!(vm.last_error().is_none());
        assert_eq!(vm.s_stack().len(), 1);
        assert_eq!(vm.s_stack().pop(), -1);
        vm.s_stack().push(1);
        vm.s_stack().push(0);
        vm.s_stack().push(1);
        vm.between();
        vm.check_stacks();
        assert!(vm.last_error().is_none());
        assert_eq!(vm.s_stack().len(), 1);
        assert_eq!(vm.s_stack().pop(), -1);
        vm.s_stack().push(0);
        vm.s_stack().push(1);
        vm.s_stack().push(2);
        vm.between();
        vm.check_stacks();
        assert!(vm.last_error().is_none());
        assert_eq!(vm.s_stack().len(), 1);
        assert_eq!(vm.s_stack().pop(), 0);
        vm.s_stack().push(3);
        vm.s_stack().push(1);
        vm.s_stack().push(2);
        vm.between();
        vm.check_stacks();
        assert!(vm.last_error().is_none());
        assert_eq!(vm.s_stack().len(), 1);
        assert_eq!(vm.s_stack().pop(), 0);
    }

    #[test]
    fn test_invert() {
        let vm = &mut VM::new(16, 16);
        vm.invert();
        vm.check_stacks();
        assert_eq!(vm.last_error(), Some(StackUnderflow));
        vm.reset();
        vm.clear_stacks();
        vm.s_stack().push(707);
        vm.invert();
        vm.check_stacks();
        assert!(vm.last_error().is_none());
        assert_eq!(vm.s_stack().len(), 1);
        assert_eq!(vm.s_stack().pop(), -708);
    }

    #[test]
    fn test_and() {
        let vm = &mut VM::new(16, 16);
        vm.s_stack().push(707);
        vm.s_stack().push(007);
        vm.and();
        vm.check_stacks();
        assert!(vm.last_error().is_none());
        assert!(!vm.s_stack().overflow());
        assert!(!vm.s_stack().underflow());
        assert_eq!(vm.s_stack().len(), 1);
        assert_eq!(vm.s_stack().pop(), 3);
    }

    #[test]
    fn test_or() {
        let vm = &mut VM::new(16, 16);
        vm.or();
        vm.check_stacks();
        assert_eq!(vm.last_error(), Some(StackUnderflow));
        vm.reset();
        vm.clear_stacks();
        vm.s_stack().push(707);
        vm.or();
        vm.check_stacks();
        assert_eq!(vm.last_error(), Some(StackUnderflow));
        vm.reset();
        vm.clear_stacks();
        vm.s_stack().push(707);
        vm.s_stack().push(07);
        vm.or();
        vm.check_stacks();
        assert!(vm.last_error().is_none());
        assert_eq!(vm.s_stack().len(), 1);
        assert_eq!(vm.s_stack().pop(), 711);
    }

    #[test]
    fn test_xor() {
        let vm = &mut VM::new(16, 16);
        vm.xor();
        vm.check_stacks();
        assert_eq!(vm.last_error(), Some(StackUnderflow));
        vm.reset();
        vm.clear_stacks();
        vm.s_stack().push(707);
        vm.xor();
        vm.check_stacks();
        assert_eq!(vm.last_error(), Some(StackUnderflow));
        vm.reset();
        vm.clear_stacks();
        vm.s_stack().push(707);
        vm.s_stack().push(07);
        vm.xor();
        vm.check_stacks();
        assert!(vm.last_error().is_none());
        assert_eq!(vm.s_stack().len(), 1);
        assert_eq!(vm.s_stack().pop(), 708);
    }

    #[test]
    fn test_lshift() {
        let vm = &mut VM::new(16, 16);
        vm.lshift();
        vm.check_stacks();
        assert_eq!(vm.last_error(), Some(StackUnderflow));
        vm.reset();
        vm.clear_stacks();
        vm.s_stack().push(1);
        vm.lshift();
        vm.check_stacks();
        assert_eq!(vm.last_error(), Some(StackUnderflow));
        vm.reset();
        vm.clear_stacks();
        vm.s_stack().push(1);
        vm.s_stack().push(1);
        vm.lshift();
        vm.check_stacks();
        assert!(vm.last_error().is_none());
        assert_eq!(vm.s_stack().len(), 1);
        assert_eq!(vm.s_stack().pop(), 2);
        vm.s_stack().push(1);
        vm.s_stack().push(2);
        vm.lshift();
        vm.check_stacks();
        assert!(vm.last_error().is_none());
        assert_eq!(vm.s_stack().len(), 1);
        assert_eq!(vm.s_stack().pop(), 4);
    }

    #[test]
    fn test_rshift() {
        let vm = &mut VM::new(16, 16);
        vm.rshift();
        vm.check_stacks();
        assert_eq!(vm.last_error(), Some(StackUnderflow));
        vm.reset();
        vm.clear_stacks();
        vm.s_stack().push(8);
        vm.rshift();
        vm.check_stacks();
        assert_eq!(vm.last_error(), Some(StackUnderflow));
        vm.reset();
        vm.clear_stacks();
        vm.s_stack().push(8);
        vm.s_stack().push(1);
        vm.rshift();
        vm.check_stacks();
        assert!(vm.last_error().is_none());
        assert_eq!(vm.s_stack().len(), 1);
        assert_eq!(vm.s_stack().pop(), 4);
        vm.s_stack().push(-1);
        vm.s_stack().push(1);
        vm.rshift();
        vm.check_stacks();
        assert!(vm.last_error().is_none());
        assert_eq!(vm.s_stack().len(), 1);
        assert!(vm.s_stack().pop() > 0);
    }

    #[test]
    fn test_parse_word() {
        let vm = &mut VM::new(16, 16);
        vm.set_source("hello world\t\r\n\"");
        vm.parse_word();
        assert_eq!(vm.last_token().clone().unwrap(), "hello");
        assert_eq!(vm.state().source_index, 6);
        vm.parse_word();
        assert_eq!(vm.last_token().clone().unwrap(), "world");
        assert_eq!(vm.state().source_index, 12);
        vm.parse_word();
        assert_eq!(vm.last_token().clone().unwrap(), "\"");
    }

    #[test]
    fn test_evaluate() {
        let vm = &mut VM::new(16, 16);
        // >r
        vm.set_source(">r");
        vm.evaluate();
        assert_eq!(vm.last_error(), Some(InterpretingACompileOnlyWord));
        vm.reset();
        vm.clear_stacks();
        // drop
        vm.set_source("drop");
        vm.evaluate();
        assert_eq!(vm.last_error(), Some(StackUnderflow));
        vm.reset();
        vm.clear_stacks();
        // error in colon definition: 4drop
        vm.set_source(": 4drop drop drop drop drop ; 4drop");
        vm.evaluate();
        assert_eq!(vm.last_error(), Some(StackUnderflow));
        vm.reset();
        vm.clear_stacks();
        // undefined word
        vm.set_source("xdrop");
        vm.evaluate();
        assert_eq!(vm.last_error(), Some(UndefinedWord));
        vm.reset();
        vm.clear_stacks();
        // false true dup 1+ 2 -3
        vm.set_source("false true dup 1+ 2 -3");
        vm.evaluate();
        assert!(vm.last_error().is_none());
        assert_eq!(vm.s_stack().len(), 5);
        assert_eq!(vm.s_stack().pop(), -3);
        assert_eq!(vm.s_stack().pop(), 2);
        assert_eq!(vm.s_stack().pop(), 0);
        assert_eq!(vm.s_stack().pop(), -1);
        assert_eq!(vm.s_stack().pop(), 0);
    }

    #[bench]
    fn bench_compile_words_at_beginning_of_wordlist(b: &mut Bencher) {
        let vm = &mut VM::new(16, 16);
        b.iter(|| {
            vm.set_source("marker empty : main noop noop noop noop noop noop noop noop ; empty");
            vm.evaluate();
            vm.s_stack().reset();
        });
    }

    #[bench]
    fn bench_compile_words_at_end_of_wordlist(b: &mut Bencher) {
        let vm = &mut VM::new(16, 16);
        b.iter(|| {
                   vm.set_source("marker empty : main bye bye bye bye bye bye bye bye ; empty");
                   vm.evaluate();
                   vm.s_stack().reset();
               });
    }

    #[test]
    fn test_colon_and_semi_colon() {
        let vm = &mut VM::new(16, 16);
        // :
        vm.set_source(":");
        vm.evaluate();
        assert_eq!(vm.last_error(), Some(UnexpectedEndOfFile));
        vm.reset();
        vm.clear_stacks();
        // : 2+3 2 3 + ; 2+3
        vm.set_source(": 2+3 2 3 + ; 2+3");
        vm.evaluate();
        assert!(vm.last_error().is_none());
        assert_eq!(vm.s_stack().len(), 1);
        assert_eq!(vm.s_stack().pop(), 5);
    }

    #[test]
    fn test_constant() {
        let vm = &mut VM::new(16, 16);
        // constant x
        vm.set_source("constant");
        vm.evaluate();
        // Note: cannot detect underflow.
        // assert_eq!(vm.last_error(), Some(StackUnderflow));
        vm.reset();
        vm.clear_stacks();
        // 5 constant x x x
        vm.set_source("5 constant x x x");
        vm.evaluate();
        assert!(vm.last_error().is_none());
        assert_eq!(vm.s_stack().len(), 2);
        assert_eq!(vm.s_stack().pop(), 5);
        assert_eq!(vm.s_stack().pop(), 5);
    }

    #[test]
    fn test_constant_in_colon() {
        let vm = &mut VM::new(16, 16);
        // 77 constant x
        // : 2x  x 2 * ;  2x
        vm.set_source("77 constant x  : 2x x 2 * ;  2x");
        vm.evaluate();
        vm.run();
        assert_eq!(vm.s_stack().pop(), 154);
        assert_eq!(vm.s_stack().len, 0);
    }

    #[test]
    fn test_variable_and_store_fetch() {
        let vm = &mut VM::new(16, 16);
        // @
        vm.set_source("@");
        vm.evaluate();
        assert_eq!(vm.last_error(), Some(InvalidMemoryAddress));
        vm.reset();
        vm.clear_stacks();
        // !
        vm.set_source("!");
        vm.evaluate();
        assert_eq!(vm.last_error(), Some(InvalidMemoryAddress));
        vm.reset();
        vm.clear_stacks();
        // variable x x !
        vm.set_source("variable x x !");
        vm.evaluate();
        assert_eq!(vm.last_error(), Some(StackUnderflow));
        vm.reset();
        vm.clear_stacks();
        // variable x  x @  3 x !  x @
        vm.set_source("variable x  x @  3 x !  x @");
        vm.evaluate();
        assert!(vm.last_error().is_none());
        assert_eq!(vm.s_stack().len(), 2);
        assert_eq!(vm.s_stack().pop(), 3);
        assert_eq!(vm.s_stack().pop(), 0);
    }

    #[test]
    fn test_variable_and_fetch_in_colon() {
        let vm = &mut VM::new(16, 16);
        // variable x
        // 7 x !
        // : x@ x @ ; x@
        vm.set_source("variable x  7 x !  : x@ x @ ;  x@");
        vm.evaluate();
        vm.run();
        assert_eq!(vm.s_stack().pop(), 7);
        assert_eq!(vm.s_stack().len, 0);
    }

    #[test]
    fn test_create_in_colon() {
        let vm = &mut VM::new(16, 16);
        // create x 7 ,
        // : x@ x @ ; x@
        vm.set_source("create x 7 ,  : x@ x @ ;  x@");
        vm.evaluate();
        vm.run();
        assert_eq!(vm.s_stack().pop(), 7);
        assert_eq!(vm.s_stack().len, 0);
    }

    #[test]
    fn test_char_plus_and_chars() {
        let vm = &mut VM::new(16, 16);
        vm.char_plus();
        vm.check_stacks();
        assert_eq!(vm.last_error(), Some(StackUnderflow));
        vm.reset();
        vm.chars();
        vm.check_stacks();
        // Note: Cannot detecht underflow because size of char is 1.
        // assert_eq!(vm.last_error(), Some(StackUnderflow));
        vm.reset();
        // 2 char+  9 chars
        vm.set_source("2 char+  9 chars");
        vm.evaluate();
        assert!(vm.last_error().is_none());
        assert_eq!(vm.s_stack().as_slice(), [3, 9]);
    }

    #[test]
    fn test_cell_plus_and_cells() {
        let vm = &mut VM::new(16, 16);
        vm.cell_plus();
        vm.check_stacks();
        assert_eq!(vm.last_error(), Some(StackUnderflow));
        vm.reset();
        vm.cells();
        vm.check_stacks();
        assert_eq!(vm.last_error(), Some(StackUnderflow));
        vm.reset();
        vm.set_source("2 cell+  9 cells");
        vm.evaluate();
        assert!(vm.last_error().is_none());
        assert_eq!(vm.s_stack().as_slice(), [6, 36]);
    }

    #[test]
    fn test_tick() {
        let vm = &mut VM::new(16, 16);
        // '
        vm.tick();
        assert_eq!(vm.last_error(), Some(UnexpectedEndOfFile));
        vm.reset();
        // ' xdrop
        vm.set_source("' xdrop");
        vm.evaluate();
        assert_eq!(vm.last_error(), Some(UndefinedWord));
        vm.reset();
        vm.clear_stacks();
        // ' drop
        vm.set_source("' drop");
        vm.evaluate();
        assert!(vm.last_error().is_none());
        assert_eq!(vm.s_stack().len(), 1);
    }

    #[test]
    fn test_execute() {
        let vm = &mut VM::new(16, 16);
        // execute
        vm.execute();
        vm.check_stacks();
        assert_eq!(vm.last_error(), Some(UndefinedWord));
        vm.reset();
        vm.clear_stacks();
        // ' drop execute
        vm.set_source("' drop");
        vm.evaluate();
        vm.execute();
        vm.check_stacks();
        assert_eq!(vm.last_error(), Some(StackUnderflow));
        vm.reset();
        vm.clear_stacks();
        // 1 2  ' swap execute
        vm.set_source("1 2  ' swap execute");
        vm.evaluate();
        assert!(vm.last_error().is_none());
        assert_eq!(vm.s_stack().len(), 2);
        assert_eq!(vm.s_stack().pop(), 1);
        assert_eq!(vm.s_stack().pop(), 2);
    }

    #[test]
    fn test_here_allot() {
        let vm = &mut VM::new(16, 16);
        // allot
        vm.allot();
        vm.check_stacks();
        assert_eq!(vm.last_error(), Some(StackUnderflow));
        vm.reset();
        // here 2 cells allot here -
        vm.set_source("here 2 cells allot here -");
        vm.evaluate();
        assert!(vm.last_error().is_none());
        assert_eq!(vm.s_stack().len(), 1);
        assert_eq!(vm.s_stack().pop(), -((mem::size_of::<i32>() * 2) as isize));
    }

    #[test]
    fn test_to_r_r_fetch_r_from() {
        let vm = &mut VM::new(16, 16);
        vm.set_source(": t 3 >r 2 r@ + r> + ; t");
        vm.evaluate();
        assert!(vm.last_error().is_none());
        assert_eq!(vm.s_stack().len(), 1);
        assert_eq!(vm.s_stack().pop(), 8);
    }

    #[bench]
    fn bench_to_r_r_fetch_r_from(b: &mut Bencher) {
        let vm = &mut VM::new(16, 16);
        vm.set_source(": main 3 >r r@ drop r> drop ;");
        vm.evaluate();
        vm.set_source("' main");
        vm.evaluate();
        b.iter(|| {
                   vm.dup();
                   vm.execute();
                   vm.run();
               });
    }

    #[test]
    fn test_two_to_r_two_r_fetch_two_r_from() {
        let vm = &mut VM::new(16, 16);
        vm.set_source(": t 1 2 2>r 2r@ + 2r> - * ; t");
        vm.evaluate();
        assert!(vm.last_error().is_none());
        assert_eq!(vm.s_stack().len(), 1);
        assert_eq!(vm.s_stack().pop(), -3);
    }

    #[bench]
    fn bench_two_to_r_two_r_fetch_two_r_from(b: &mut Bencher) {
        let vm = &mut VM::new(16, 16);
        vm.set_source(": main 1 2 2>r 2r@ 2drop 2r> 2drop ;");
        vm.evaluate();
        vm.set_source("' main");
        vm.evaluate();
        b.iter(|| {
                   vm.dup();
                   vm.execute();
                   vm.run();
               });
    }

    #[test]
    fn test_if_else_then() {
        let vm = &mut VM::new(16, 16);
        // : t5 if ; t5
        vm.set_source(": t5 if ;");
        vm.evaluate();
        assert_eq!(vm.last_error(), Some(ControlStructureMismatch));
        vm.reset();
        vm.clear_stacks();
        // : t3 else then ; t3
        vm.set_source(": t3 else then ;");
        vm.evaluate();
        assert_eq!(vm.last_error(), Some(ControlStructureMismatch));
        vm.reset();
        vm.clear_stacks();
        // : t4 then ; t4
        vm.set_source(": t4 then ; t4");
        vm.evaluate();
        assert_eq!(vm.last_error(), Some(ControlStructureMismatch));
        vm.reset();
        vm.clear_stacks();
        // : t1 0 if true else false then ; t1
        vm.set_source(": t1 0 if true else false then ; t1");
        vm.evaluate();
        assert!(vm.last_error().is_none());
        assert_eq!(vm.s_stack().len(), 1);
        assert_eq!(vm.s_stack().pop(), 0);
        // : t2 1 if true else false then ; t2
        vm.set_source(": t2 1 if true else false then ; t2");
        vm.evaluate();
        assert!(vm.last_error().is_none());
        assert_eq!(vm.s_stack().len(), 1);
        assert_eq!(vm.s_stack().pop(), -1);
    }

    #[test]
    fn test_begin_again() {
        let vm = &mut VM::new(16, 16);
        // : t3 begin ;
        vm.set_source(": t3 begin ;");
        vm.evaluate();
        assert_eq!(vm.last_error(), Some(ControlStructureMismatch));
        vm.reset();
        vm.clear_stacks();
        // : t2 again ;
        vm.set_source(": t2 again ;");
        vm.evaluate();
        assert_eq!(vm.last_error(), Some(ControlStructureMismatch));
        vm.reset();
        vm.clear_stacks();
        // : t1 0 begin 1+ dup 3 = if exit then again ; t1
        vm.set_source(": t1 0 begin 1+ dup 3 = if exit then again ; t1");
        vm.evaluate();
        assert_eq!(vm.last_error(), None);
        assert_eq!(vm.s_stack().len(), 1);
        assert_eq!(vm.s_stack().pop(), 3);
    }

    #[test]
    fn test_begin_while_repeat() {
        let vm = &mut VM::new(16, 16);
        // : t1 begin ;
        vm.set_source(": t1 begin ;");
        vm.evaluate();
        assert_eq!(vm.last_error(), Some(ControlStructureMismatch));
        vm.reset();
        vm.clear_stacks();
        // : t2 while ;
        vm.set_source(": t2 while ;");
        vm.evaluate();
        assert_eq!(vm.last_error(), Some(ControlStructureMismatch));
        vm.reset();
        vm.clear_stacks();
        // : t3 repeat ;
        vm.set_source(": t3 repeat ;");
        vm.evaluate();
        assert_eq!(vm.last_error(), Some(ControlStructureMismatch));
        vm.reset();
        vm.clear_stacks();
        // : t4 begin while ;
        vm.set_source(": t4 begin while ;");
        vm.evaluate();
        assert_eq!(vm.last_error(), Some(ControlStructureMismatch));
        vm.reset();
        vm.clear_stacks();
        // : t5 begin repeat ;
        vm.set_source(": t5 begin repeat ;");
        vm.evaluate();
        assert_eq!(vm.last_error(), Some(ControlStructureMismatch));
        vm.reset();
        vm.clear_stacks();
        // : t6 while repeat ;
        vm.set_source(": t6 while repeat ;");
        vm.evaluate();
        assert_eq!(vm.last_error(), Some(ControlStructureMismatch));
        vm.reset();
        vm.clear_stacks();
        // : t7 0 begin 1+ dup 3 <> while repeat ; t1
        vm.set_source(": t7 0 begin 1+ dup 3 <> while repeat ; t7");
        vm.evaluate();
        assert_eq!(vm.last_error(), None);
        assert_eq!(vm.s_stack().len(), 1);
        assert_eq!(vm.s_stack().pop(), 3);
    }

    #[test]
    fn test_backslash() {
        let vm = &mut VM::new(16, 16);
        vm.set_source("1 2 3 \\ 5 6 7");
        vm.evaluate();
        assert!(vm.last_error().is_none());
        assert_eq!(vm.s_stack().len(), 3);
        assert_eq!(vm.s_stack().pop(), 3);
        assert_eq!(vm.s_stack().pop(), 2);
        assert_eq!(vm.s_stack().pop(), 1);
    }

    #[test]
    fn test_marker_unmark() {
        let vm = &mut VM::new(16, 16);
        let symbols_len = vm.symbols().len();
        let wordlist_len = vm.wordlist().len();
        vm.set_source("here marker empty empty here =");
        vm.evaluate();
        assert!(vm.last_error().is_none());
        assert_eq!(vm.s_stack().len(), 1);
        assert_eq!(vm.s_stack().pop(), -1);
        assert_eq!(vm.symbols().len(), symbols_len);
        assert_eq!(vm.wordlist().len(), wordlist_len);
    }

    #[test]
    fn test_abort() {
        let vm = &mut VM::new(16, 16);
        vm.set_source("1 2 3 abort 5 6 7");
        vm.evaluate();
        assert_eq!(vm.last_error(), Some(Abort));
        assert_eq!(vm.s_stack().len(), 0);
    }

    #[test]
    fn test_do_loop() {
        let vm = &mut VM::new(16, 16);
        // : t1 do ;
        vm.set_source(": t1 do ;");
        vm.evaluate();
        assert_eq!(vm.last_error(), Some(ControlStructureMismatch));
        vm.reset();
        vm.clear_stacks();
        // : t2 loop ;
        vm.set_source(": t2 loop ;");
        vm.evaluate();
        assert_eq!(vm.last_error(), Some(ControlStructureMismatch));
        vm.reset();
        vm.clear_stacks();
        // : main 1 5 0 do 1+ loop ;  main
        vm.set_source(": main 1 5 0 do 1+ loop ;  main");
        vm.evaluate();
        assert!(vm.last_error().is_none());
        assert_eq!(vm.s_stack().len(), 1);
        assert_eq!(vm.s_stack().pop(), 6);
    }

    #[test]
    fn test_do_unloop_exit_loop() {
        let vm = &mut VM::new(16, 16);
        // : t1 unloop ;
        vm.set_source(": t1 unloop ; t1");
        vm.evaluate();
        assert_eq!(vm.last_error(), Some(ReturnStackUnderflow));
        vm.reset();
        vm.clear_stacks();
        // : main 1 5 0 do 1+ dup 3 = if unloop exit then loop ;  main
        vm.set_source(": main 1 5 0 do 1+ dup 3 = if unloop exit then loop ;  main");
        vm.evaluate();
        assert!(vm.last_error().is_none());
        assert_eq!(vm.s_stack().len(), 1);
        assert_eq!(vm.s_stack().pop(), 3);
    }

    #[test]
    fn test_do_plus_loop() {
        let vm = &mut VM::new(16, 16);
        // : t1 +loop ;
        vm.set_source(": t1 +loop ;");
        vm.evaluate();
        assert_eq!(vm.last_error(), Some(ControlStructureMismatch));
        vm.reset();
        vm.clear_stacks();
        // : t2 5 0 do +loop ;
        vm.set_source(": t2 5 0 do +loop ; t2");
        vm.evaluate();
        assert_eq!(vm.last_error(), Some(StackUnderflow));
        vm.clear_stacks();
        vm.reset();
        // : t3 1 5 0 do 1+ 2 +loop ;  main
        vm.set_source(": t3 1 5 0 do 1+ 2 +loop ;  t3");
        vm.evaluate();
        assert_eq!(vm.last_error(), None);
        assert_eq!(vm.s_stack().len(), 1);
        assert_eq!(vm.s_stack().pop(), 4);
        // : t4 1 6 0 do 1+ 2 +loop ;  t4
        vm.set_source(": t4 1 6 0 do 1+ 2 +loop ;  t4");
        vm.evaluate();
        assert!(vm.last_error().is_none());
        assert_eq!(vm.s_stack().len(), 1);
        assert_eq!(vm.s_stack().pop(), 4);
    }

    #[test]
    fn test_do_leave_loop() {
        let vm = &mut VM::new(16, 16);
        // : t1 leave ;
        vm.set_source(": t1 leave ;  t1");
        vm.evaluate();
        assert_eq!(vm.last_error(), Some(ReturnStackUnderflow));
        vm.reset();
        vm.clear_stacks();
        // : main 1 5 0 do 1+ dup 3 = if drop 88 leave then loop 9 ;  main
        vm.set_source(": main 1 5 0 do 1+ dup 3 = if drop 88 leave then loop 9 ;  main");
        vm.evaluate();
        assert_eq!(vm.last_error(), None);
        assert_eq!(vm.s_stack().len(), 2);
        assert_eq!(vm.s_stack().pop2(), (88, 9));
    }

    #[test]
    fn test_do_i_loop() {
        let vm = &mut VM::new(16, 16);
        // : main 3 0 do i loop ;  main
        vm.set_source(": main 3 0 do i loop ;  main");
        vm.evaluate();
        assert_eq!(vm.last_error(), None);
        assert_eq!(vm.s_stack().len(), 3);
        assert_eq!(vm.s_stack().pop3(), (0, 1, 2));
    }

    #[test]
    fn test_do_i_j_loop() {
        let vm = &mut VM::new(16, 16);
        vm.set_source(": main 6 4 do 3 1 do i j * loop loop ;  main");
        vm.evaluate();
        assert_eq!(vm.last_error(), None);
        assert_eq!(vm.s_stack().len(), 4);
        assert_eq!(vm.s_stack().as_slice(), [4, 8, 5, 10]);
    }

    #[bench]
    fn bench_fib(b: &mut Bencher) {
        let vm = &mut VM::new(16, 16);
        vm.set_source(": fib dup 2 < if drop 1 else dup 1- recurse swap 2 - recurse + then ;");
        vm.evaluate();
        assert!(vm.last_error().is_none());
        vm.set_source(": main 7 fib drop ;");
        vm.evaluate();
        vm.set_source("' main");
        vm.evaluate();
        b.iter(|| {
            vm.dup();
            vm.execute();
            vm.run();
            match vm.last_error() {
                Some(_) => assert!(false),
                None => assert!(true),
            };
        });
    }

    #[bench]
    fn bench_repeat(b: &mut Bencher) {
        let vm = &mut VM::new(16, 16);
        vm.set_source(": bench 0 begin over over > while 1 + repeat drop drop ;");
        vm.evaluate();
        vm.set_source(": main 8000 bench ;");
        vm.evaluate();
        vm.set_source("' main");
        vm.evaluate();
        b.iter(|| {
            vm.dup();
            vm.execute();
            vm.run();
            match vm.last_error() {
                Some(_) => assert!(false),
                None => assert!(true),
            };
        });
    }

    #[bench]
    fn bench_sieve(b: &mut Bencher) {
        let vm = &mut VM::new(16, 16);
        vm.load("./lib.fs");
        assert_eq!(vm.last_error(), None);
        vm.set_source("CREATE FLAGS 8190 ALLOT   VARIABLE EFLAG");
        vm.evaluate();
        assert_eq!(vm.last_error(), None);
        vm.set_source("
            : PRIMES  ( -- n )  FLAGS 8190 1 FILL  0 3  EFLAG @ FLAGS
                DO   I C@
                    IF  DUP I + DUP EFLAG @ <
                        IF    EFLAG @ SWAP
                            DO  0 I C! DUP  +LOOP
                        ELSE  DROP  THEN  SWAP 1+ SWAP
                    THEN  2 +
                LOOP  DROP ;
        ");
        vm.evaluate();
        assert_eq!(vm.last_error(), None);
        vm.set_source("
            : BENCHMARK  0 1 0 DO  PRIMES NIP  LOOP ;
        ");
        vm.evaluate();
        assert_eq!(vm.last_error(), None);
        vm.set_source("
            : MAIN
                FLAGS 8190 + EFLAG !
                BENCHMARK DROP
            ;
        ");
        vm.evaluate();
        assert_eq!(vm.last_error(), None);
        vm.set_source("' main");
        vm.evaluate();
        b.iter(|| {
            vm.dup();
            vm.execute();
            vm.run();
            match vm.last_error() {
                Some(_) => assert!(false),
                None => assert!(true),
            };
        });
    }

    #[test]
    #[cfg(not(any(feature = "primitive-centric", feature="subroutine-threaded")))]
    fn test_here_comma_compile_interpret() {
        let vm = &mut VM::new(16, 16);
        vm.comma();
        vm.check_stacks();
        assert_eq!(vm.last_error(), Some(StackUnderflow));
        vm.reset();
        // here 1 , 2 , ] lit exit [ here
        let here = vm.data_space().len();
        vm.set_source("here 1 , 2 , ] lit exit [ here");
        vm.evaluate();
        assert!(vm.last_error().is_none());
        assert_eq!(vm.s_stack().len(), 2);
        let (n, t) = vm.s_stack().pop2();
        assert!(!vm.s_stack().underflow());
        assert_eq!(t - n, 4 * mem::size_of::<u32>() as isize);
        assert_eq!(vm.data_space().get_i32(here + 0), 1);
        assert_eq!(vm.data_space().get_i32(here + 4), 2);
        assert_eq!(vm.data_space().get_i32(here + 8),
                   vm.references().idx_lit as i32);
        assert_eq!(vm.data_space().get_i32(here + 12),
                   vm.references().idx_exit as i32);
    }

    #[test]
    #[cfg(feature = "primitive-centric")]
    fn test_inner_interpreter_without_nest() {
        let vm = &mut VM::new(16, 16);
        let ip = vm.data_space().len();
        let noop_idx = vm.find("noop").expect("noop not exists");
        let true_idx = vm.find("true").expect("true not exists");
        let dup_idx = vm.find("dup").expect("dup not exists");
        let halt_idx = vm.find("halt").expect("halt not exists");
        let plus_idx = vm.find("+").expect("+ not exists");
        vm.compile_word(noop_idx);
        vm.compile_word(true_idx);
        vm.compile_word(dup_idx);
        vm.compile_word(plus_idx);
        vm.compile_word(halt_idx);
        vm.state().instruction_pointer = ip;
        vm.run();
        assert_eq!(vm.state().instruction_pointer, 0);
        assert_eq!(vm.s_stack().pop(), -2);
    }

    #[test]
    #[cfg(feature = "primitive-centric")]
    fn test_here_comma_compile_interpret() {
        let vm = &mut VM::new(16, 16);
        vm.comma();
        vm.check_stacks();
        assert_eq!(vm.last_error(), Some(StackUnderflow));
        vm.reset();
        // here 1 , 2 , ] lit exit [ here
        let here = vm.data_space().len();
        vm.set_source("here 1 , 2 , ] lit exit [ here");
        vm.evaluate();
        assert!(vm.last_error().is_none());
        assert_eq!(vm.s_stack().len(), 2);
        let (n, t) = vm.s_stack().pop2();
        assert!(!vm.s_stack().underflow());
        assert_eq!(t - n, 4 * mem::size_of::<u32>() as isize);
        assert_eq!(vm.data_space().get_i32(here + 0), 1);
        assert_eq!(vm.data_space().get_i32(here + 4), 2);
        let idx_lit = vm.references().idx_lit;
        let idx_exit = vm.references().idx_exit;
        assert_eq!(vm.data_space().get_u32(here + 8),
                   vm.wordlist()[idx_lit].action as u32);
        assert_eq!(vm.data_space().get_u32(here + 12),
                   vm.wordlist()[idx_exit].action as u32);
    }

    #[test]
    #[cfg(feature = "primitive-centric")]
    fn test_marker_in_colon() {
        let vm = &mut VM::new(16, 16);
        let symbols_len = vm.symbols().len();
        let wordlist_len = vm.wordlist().len();
        // here marker empty
        // : test empty ;
        // test here = 
        vm.set_source("here marker empty  : test empty ;  test here =");
        vm.evaluate();
        assert!(vm.last_error().is_none());
        assert_eq!(vm.s_stack().len(), 1);
        assert_eq!(vm.s_stack().pop(), -1);
        assert_eq!(vm.symbols().len(), symbols_len);
        assert_eq!(vm.wordlist().len(), wordlist_len);
    }

    #[test]
    #[cfg(all(feature = "subroutine-threaded", target_arch = "x86"))]
    fn test_subroutine_threaded_colon_and_semi_colon() {
        let vm = &mut VM::new(16, 16);
        // : nop ;
        // 55               push   %ebp
        // 89 e5            mov    %esp,%ebp
        // 56               push   %esi
        // 8b 75 08         mov    0x8(%ebp),%esi
        // 83 ec 10         sub    $0x10,%esp
        // 83 c4 10         add    $0x10,%esp
        // 5e               pop    %esi
        // 5d               pop    %ebp
        // c3               ret
        let action = vm.code_space().here();
        vm.set_source(": nop ; nop");
        vm.evaluate();
        let w = vm.last_definition();
        assert_eq!(vm.wordlist()[w].action as usize, action);
        assert_eq!(vm.code_space().get_u8(0), 0x55);
        assert_eq!(vm.code_space().get_u8(1), 0x89);
        assert_eq!(vm.code_space().get_u8(2), 0xe5);
        assert_eq!(vm.code_space().get_u8(3), 0x56);
        assert_eq!(vm.code_space().get_u8(4), 0x8b);
        assert_eq!(vm.code_space().get_u8(5), 0x75);
        assert_eq!(vm.code_space().get_u8(6), 0x08);
        assert_eq!(vm.code_space().get_u8(7), 0x83);
        assert_eq!(vm.code_space().get_u8(8), 0xec);
        assert_eq!(vm.code_space().get_u8(9), 0x10);
        assert_eq!(vm.code_space().get_u8(10), 0x83);
        assert_eq!(vm.code_space().get_u8(11), 0xc4);
        assert_eq!(vm.code_space().get_u8(12), 0x10);
        assert_eq!(vm.code_space().get_u8(13), 0x5e);
        assert_eq!(vm.code_space().get_u8(14), 0x5d);
        assert_eq!(vm.code_space().get_u8(15), 0xc3);
    }

    #[test]
    #[cfg(all(feature = "subroutine-threaded", target_arch = "x86"))]
    fn test_subroutine_threaded_lit_and_plus() {
        let vm = &mut VM::new(16, 16);
        // : 2+3 2 3 + ;
        vm.set_source(": 2+3 2 3 + ;");
        vm.evaluate();
        /*
        for i in 0..8 {
            println!("{:2x} {:2x} {:2x} {:2x} {:2x} {:2x} {:2x} {:2x}",
                vm.code_space().get_u8(0+i*8),
                vm.code_space().get_u8(1+i*8),
                vm.code_space().get_u8(2+i*8),
                vm.code_space().get_u8(3+i*8),
                vm.code_space().get_u8(4+i*8),
                vm.code_space().get_u8(5+i*8),
                vm.code_space().get_u8(6+i*8),
                vm.code_space().get_u8(7+i*8),
            );
        }
        */
        // 2+3
        vm.set_source("2+3");
        vm.evaluate();
        assert!(vm.last_error().is_none());
        assert_eq!(vm.s_stack().len(), 1);
        assert_eq!(vm.s_stack().pop(), 5);
    }

}<|MERGE_RESOLUTION|>--- conflicted
+++ resolved
@@ -643,16 +643,12 @@
     }
 
     #[cfg(feature = "primitive-centric")]
-<<<<<<< HEAD
     fn compile_nest_code(&mut self, _: usize) {
         // Do nothing.
     }
 
     #[cfg(feature = "primitive-centric")]
-    fn p_var_next(&mut self) {
-=======
     extern "fastcall" fn p_var_next(&mut self) {
->>>>>>> 3c016164
         let ip = self.state().instruction_pointer;
         let dfa = self.data_space().get_u32(ip) as isize;
         self.state().instruction_pointer = ip + mem::size_of::<i32>();
@@ -726,7 +722,7 @@
     // --------------------------------------------------
 
     #[cfg(not(feature = "subroutine-threaded"))]
-    fn lit(&mut self) {
+    extern "fastcall" fn lit(&mut self) {
         let ip = self.state().instruction_pointer;
         let v = self.data_space().get_i32(ip) as isize;
         let slen = self.s_stack().len.wrapping_add(1);
@@ -744,7 +740,7 @@
     }
 
     #[cfg(not(feature = "subroutine-threaded"))]
-    fn flit(&mut self) {
+    extern "fastcall" fn flit(&mut self) {
         let ip = self.state().instruction_pointer as usize;
         let v = self.data_space().get_f64(ip);
         let flen = self.f_stack().len.wrapping_add(1);
@@ -763,7 +759,7 @@
 
     /// Runtime of S"
     #[cfg(not(feature = "subroutine-threaded"))]
-    fn p_s_quote(&mut self) {
+    extern "fastcall" fn p_s_quote(&mut self) {
         let ip = self.state().instruction_pointer;
         let cnt = self.data_space().get_i32(ip);
         let addr = self.state().instruction_pointer + mem::size_of::<i32>();
@@ -793,11 +789,10 @@
 
     #[cfg(feature = "subroutine-threaded")]
     fn compile_word(&mut self, word_index: usize) {
-        // 89 34 24         mov    %esi,(%esp)
+        // 89 f1            mov    %esi,%ecx
         // e8 xx xx xx xx   call   self.wordlist()[word_index].action
         self.code_space().compile_u8(0x89);
-        self.code_space().compile_u8(0x34);
-        self.code_space().compile_u8(0x24);
+        self.code_space().compile_u8(0xf1);
         self.code_space().compile_u8(0xe8);
         let w = self.wordlist()[word_index].action as usize;
         self.code_space().compile_relative(w);
@@ -813,30 +808,22 @@
         self.wordlist_mut()[word_index].action = unsafe{ mem::transmute(self.code_space().here()) };
         // 55               push   %ebp
         // 89 e5            mov    %esp,%ebp
+        // ; make a copy of vm in %esi because %ecx may be destropyed by subroutine call.
         // 56               push   %esi
-        // 8b 75 08         mov    0x8(%ebp),%esi
-        // 83 ec 10         sub    $0x10,%esp
+        // 89 ce            mov    %ecx,%esi
         self.code_space().compile_u8(0x55);
         self.code_space().compile_u8(0x89);
         self.code_space().compile_u8(0xe5);
         self.code_space().compile_u8(0x56);
-        self.code_space().compile_u8(0x8b);
-        self.code_space().compile_u8(0x75);
-        self.code_space().compile_u8(0x08);
-        self.code_space().compile_u8(0x83);
-        self.code_space().compile_u8(0xec);
-        self.code_space().compile_u8(0x10);
+        self.code_space().compile_u8(0x89);
+        self.code_space().compile_u8(0xce);
     }
 
     #[cfg(feature = "subroutine-threaded")]
     fn compile_exit(&mut self, word_index: usize) {
-        // 83 c4 10         add    $0x10,%esp
         // 5e               pop    %esi
         // 5d               pop    %ebp
         // c3               ret
-        self.code_space().compile_u8(0x83);
-        self.code_space().compile_u8(0xc4);
-        self.code_space().compile_u8(0x10);
         self.code_space().compile_u8(0x5e);
         self.code_space().compile_u8(0x5d);
         self.code_space().compile_u8(0xc3);
@@ -844,19 +831,15 @@
 
     #[cfg(feature = "subroutine-threaded")]
     fn compile_var(&mut self, word_index: usize) {
-        let idx = self.references().idx_lit;
-        self.compile_word(idx);
         let dfa = self.wordlist()[word_index].dfa();
-        self.code_space().compile_u32(dfa as u32);
+        self.compile_integer(dfa as isize);
     }
 
     #[cfg(feature = "subroutine-threaded")]
     fn compile_const(&mut self, word_index: usize) {
-        let idx = self.references().idx_lit;
-        self.compile_word(idx);
         let dfa = self.wordlist()[word_index].dfa();
-        let value = self.data_space().get_i32(dfa);
-        self.code_space().compile_i32(value);
+        let value = self.data_space().get_i32(dfa) as isize;
+        self.compile_integer(value);
     }
 
     #[cfg(feature = "subroutine-threaded")]
@@ -870,12 +853,12 @@
     }
 
     #[cfg(feature = "subroutine-threaded")]
-    fn lit(&mut self) {
+    extern "fastcall" fn lit(&mut self) {
         // Do nothing.
     }
 
     #[cfg(feature = "subroutine-threaded")]
-    fn lit_integer(&mut self, i: isize) {
+    extern "fastcall" fn lit_integer(&mut self, i: isize) {
         let slen = self.s_stack().len.wrapping_add(1);
         self.s_stack().len = slen;
         self.s_stack()[slen.wrapping_sub(1)] = i;
@@ -885,22 +868,19 @@
     #[cfg(feature = "subroutine-threaded")]
     #[inline(never)]
     fn compile_integer(&mut self, i: isize) {
-        // 68 nn nn nn nn          push   $0xnnnn
-        // 56                      push   %esi
-        // e8 xx xx xx xx          call   xxxx
-        // 83 c4 08                add    $0x8,%esp
-        self.code_space().compile_u8(0x68);
+        // ba nn nn nn nn   mov    $0xnnnn,%edx
+        // 89 f1            mov    %esi,%ecx
+        // e8 xx xx xx xx   call   lit_integer
+        self.code_space().compile_u8(0xba);
         self.code_space().compile_i32(i as i32);
-        self.code_space().compile_u8(0x56);
+        self.code_space().compile_u8(0x89);
+        self.code_space().compile_u8(0xf1);
         self.code_space().compile_u8(0xe8);
         self.code_space().compile_relative(Self::lit_integer as usize);
-        self.code_space().compile_u8(0x83);
-        self.code_space().compile_u8(0xc4);
-        self.code_space().compile_u8(0x08);
     }
 
     #[cfg(feature = "subroutine-threaded")]
-    fn flit(&mut self) {
+    extern "fastcall" fn flit(&mut self) {
         // TODO
     }
 
@@ -911,7 +891,7 @@
 
     /// Runtime of S"
     #[cfg(feature = "subroutine-threaded")]
-    fn p_s_quote(&mut self) {
+    extern "fastcall" fn p_s_quote(&mut self) {
         // TODO
     }
 
@@ -1421,12 +1401,8 @@
         }
     }
 
-<<<<<<< HEAD
     // TODO: subroutine-threaded version
-    fn imm_if(&mut self) {
-=======
     extern "fastcall" fn imm_if(&mut self) {
->>>>>>> 3c016164
         let idx = self.references().idx_zero_branch;
         self.compile_word(idx);
         self.data_space().compile_i32(0);
@@ -1434,12 +1410,8 @@
         self.c_stack().push(here);
     }
 
-<<<<<<< HEAD
     // TODO: subroutine-threaded version
-    fn imm_else(&mut self) {
-=======
     extern "fastcall" fn imm_else(&mut self) {
->>>>>>> 3c016164
         let if_part = self.c_stack().pop();
         if self.c_stack().underflow() {
             self.abort_with(ControlStructureMismatch);
@@ -1454,12 +1426,8 @@
         }
     }
 
-<<<<<<< HEAD
     // TODO: subroutine-threaded version
-    fn imm_then(&mut self) {
-=======
     extern "fastcall" fn imm_then(&mut self) {
->>>>>>> 3c016164
         let branch_part = self.c_stack().pop();
         if self.c_stack().underflow() {
             self.abort_with(ControlStructureMismatch);
@@ -1470,22 +1438,14 @@
         }
     }
 
-<<<<<<< HEAD
     // TODO: subroutine-threaded version
-    fn imm_begin(&mut self) {
-=======
     extern "fastcall" fn imm_begin(&mut self) {
->>>>>>> 3c016164
         let here = self.data_space().len();
         self.c_stack().push(here);
     }
 
-<<<<<<< HEAD
     // TODO: subroutine-threaded version
-    fn imm_while(&mut self) {
-=======
     extern "fastcall" fn imm_while(&mut self) {
->>>>>>> 3c016164
         let idx = self.references().idx_zero_branch;
         self.compile_word(idx);
         self.data_space().compile_i32(0);
@@ -1493,12 +1453,8 @@
         self.c_stack().push(here);
     }
 
-<<<<<<< HEAD
     // TODO: subroutine-threaded version
-    fn imm_repeat(&mut self) {
-=======
     extern "fastcall" fn imm_repeat(&mut self) {
->>>>>>> 3c016164
         let (begin_part, while_part) = self.c_stack().pop2();
         if self.c_stack().underflow() {
             self.abort_with(ControlStructureMismatch);
@@ -1512,12 +1468,8 @@
         }
     }
 
-<<<<<<< HEAD
     // TODO: subroutine-threaded version
-    fn imm_again(&mut self) {
-=======
     extern "fastcall" fn imm_again(&mut self) {
->>>>>>> 3c016164
         let begin_part = self.c_stack().pop();
         if self.c_stack().underflow() {
             self.abort_with(ControlStructureMismatch);
@@ -1528,12 +1480,8 @@
         }
     }
 
-<<<<<<< HEAD
     // TODO: subroutine-threaded version
-    fn imm_recurse(&mut self) {
-=======
     extern "fastcall" fn imm_recurse(&mut self) {
->>>>>>> 3c016164
         let last = self.wordlist().len() - 1;
         self.compile_nest(last);
     }
@@ -1542,12 +1490,8 @@
     ///
     /// Append the run-time semantics of `_do` to the current definition.
     /// The semantics are incomplete until resolved by `LOOP` or `+LOOP`.
-<<<<<<< HEAD
     // TODO: subroutine-threaded version
-    fn imm_do(&mut self) {
-=======
     extern "fastcall" fn imm_do(&mut self) {
->>>>>>> 3c016164
         let idx = self.references().idx_do;
         self.compile_word(idx);
         self.data_space().compile_i32(0);
@@ -1561,12 +1505,8 @@
     /// Resolve the destination of all unresolved occurrences of `LEAVE` between
     /// the location given by do-sys and the next location for a transfer of
     /// control, to execute the words following the `LOOP`.
-<<<<<<< HEAD
     // TODO: subroutine-threaded version
-    fn imm_loop(&mut self) {
-=======
     extern "fastcall" fn imm_loop(&mut self) {
->>>>>>> 3c016164
         let do_part = self.c_stack().pop();
         if self.c_stack().underflow() {
             self.abort_with(ControlStructureMismatch);
@@ -1586,12 +1526,8 @@
     /// Resolve the destination of all unresolved occurrences of `LEAVE` between
     /// the location given by do-sys and the next location for a transfer of
     /// control, to execute the words following `+LOOP`.
-<<<<<<< HEAD
     // TODO: subroutine-threaded version
-    fn imm_plus_loop(&mut self) {
-=======
     extern "fastcall" fn imm_plus_loop(&mut self) {
->>>>>>> 3c016164
         let do_part = self.c_stack().pop();
         if self.c_stack().underflow() {
             self.abort_with(ControlStructureMismatch);
@@ -1663,42 +1599,7 @@
         self.s_stack().push(v * mem::size_of::<i32>() as isize);
     }
 
-<<<<<<< HEAD
-    fn swap(&mut self) {
-=======
-    extern "fastcall" fn lit(&mut self) {
-        let ip = self.state().instruction_pointer;
-        let v = self.data_space().get_i32(ip) as isize;
-        let slen = self.s_stack().len.wrapping_add(1);
-        self.s_stack().len = slen;
-        self.s_stack()[slen.wrapping_sub(1)] = v;
-        self.state().instruction_pointer = self.state().instruction_pointer + mem::size_of::<i32>();
-    }
-
-    extern "fastcall" fn flit(&mut self) {
-        let ip = self.state().instruction_pointer as usize;
-        let v = self.data_space().get_f64(ip);
-        let flen = self.f_stack().len.wrapping_add(1);
-        self.f_stack().len = flen;
-        self.f_stack()[flen.wrapping_sub(1)] = v;
-        self.state().instruction_pointer = self.state().instruction_pointer + mem::size_of::<f64>();
-    }
-
-    /// Runtime of S"
-    extern "fastcall" fn p_s_quote(&mut self) {
-        let ip = self.state().instruction_pointer;
-        let cnt = self.data_space().get_i32(ip);
-        let addr = self.state().instruction_pointer + mem::size_of::<i32>();
-        let slen = self.s_stack().len.wrapping_add(2);
-        self.s_stack().len = slen;
-        self.s_stack()[slen.wrapping_sub(1)] = cnt as isize;
-        self.s_stack()[slen.wrapping_sub(2)] = addr as isize;
-        self.state().instruction_pointer =
-            self.state().instruction_pointer + mem::size_of::<i32>() + cnt as usize;
-    }
-
     extern "fastcall" fn swap(&mut self) {
->>>>>>> 3c016164
         let slen = self.s_stack().len;
         let t = self.s_stack()[slen.wrapping_sub(1)];
         let n = self.s_stack()[slen.wrapping_sub(2)];
@@ -2180,12 +2081,8 @@
 
     /// Reset VM, do not clear data stack and floating point stack.
     /// Called by VM's client upon Quit.
-<<<<<<< HEAD
     // TODO: subroutine-threaded version
-    fn reset(&mut self) {
-=======
     extern "fastcall" fn reset(&mut self) {
->>>>>>> 3c016164
         self.r_stack().len = 0;
         self.c_stack().len = 0;
         if let Some(ref mut buf) = *self.input_buffer() {
@@ -2206,21 +2103,13 @@
     }
 
     /// Abort the inner loop with an exception, reset VM and clears stacks.
-<<<<<<< HEAD
     // TODO: subroutine-threaded version
-    fn abort(&mut self) {
-        self.abort_with(Abort);
-    }
-
-    // TODO: subroutine-threaded version
-    fn halt(&mut self) {
-=======
     extern "fastcall" fn abort(&mut self) {
         self.abort_with(Abort);
     }
 
+    // TODO: subroutine-threaded version
     extern "fastcall" fn halt(&mut self) {
->>>>>>> 3c016164
         self.state().instruction_pointer = 0;
     }
 
@@ -4129,9 +4018,8 @@
         // 55               push   %ebp
         // 89 e5            mov    %esp,%ebp
         // 56               push   %esi
-        // 8b 75 08         mov    0x8(%ebp),%esi
-        // 83 ec 10         sub    $0x10,%esp
-        // 83 c4 10         add    $0x10,%esp
+        // 89 ce            mov    %ecx,%esi
+        //
         // 5e               pop    %esi
         // 5d               pop    %ebp
         // c3               ret
@@ -4144,18 +4032,12 @@
         assert_eq!(vm.code_space().get_u8(1), 0x89);
         assert_eq!(vm.code_space().get_u8(2), 0xe5);
         assert_eq!(vm.code_space().get_u8(3), 0x56);
-        assert_eq!(vm.code_space().get_u8(4), 0x8b);
-        assert_eq!(vm.code_space().get_u8(5), 0x75);
-        assert_eq!(vm.code_space().get_u8(6), 0x08);
-        assert_eq!(vm.code_space().get_u8(7), 0x83);
-        assert_eq!(vm.code_space().get_u8(8), 0xec);
-        assert_eq!(vm.code_space().get_u8(9), 0x10);
-        assert_eq!(vm.code_space().get_u8(10), 0x83);
-        assert_eq!(vm.code_space().get_u8(11), 0xc4);
-        assert_eq!(vm.code_space().get_u8(12), 0x10);
-        assert_eq!(vm.code_space().get_u8(13), 0x5e);
-        assert_eq!(vm.code_space().get_u8(14), 0x5d);
-        assert_eq!(vm.code_space().get_u8(15), 0xc3);
+        assert_eq!(vm.code_space().get_u8(4), 0x89);
+        assert_eq!(vm.code_space().get_u8(5), 0xce);
+
+        assert_eq!(vm.code_space().get_u8(6), 0x5e);
+        assert_eq!(vm.code_space().get_u8(7), 0x5d);
+        assert_eq!(vm.code_space().get_u8(8), 0xc3);
     }
 
     #[test]
