--- conflicted
+++ resolved
@@ -130,8 +130,6 @@
             }
         }
     }}
-<<<<<<< HEAD
-=======
 
     /// Print content of the input buffer. `.input ( -- )`
     primitive!{fn dot_input(&mut self) {
@@ -160,5 +158,4 @@
         }
     }}
 
->>>>>>> 4368a49b
 }