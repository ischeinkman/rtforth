--- conflicted
+++ resolved
@@ -4,12 +4,8 @@
 mod vm {
     use rtforth::output::Output;
     use rtforth::dataspace::DataSpace;
-<<<<<<< HEAD
     use rtforth::codespace::CodeSpace;
-    use rtforth::core::{Core, Stack, State, ForwardReferences, Word};
-=======
     use rtforth::core::{Core, Stack, State, ForwardReferences, Word, Control};
->>>>>>> 6594fdae
     use rtforth::exception::Exception;
 
     const BUFFER_SIZE: usize = 0x400;
