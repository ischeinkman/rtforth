--- conflicted
+++ resolved
@@ -44,13 +44,8 @@
 * [Forth 程式入門](programming.md)
   * [選擇](selection.md)
   * [循環](repetition.md)
-<<<<<<< HEAD
-  * [WIP: 字典](dictionary.md)
-  * [TODO: 多工、異常處理與文本解譯器](tasking.md)
-=======
   * [字典](dictionary.md)
   * [WIP: 多工、異常處理與文本解譯器](tasking.md)
->>>>>>> 927a57bc
   * [TODO: 錯誤訊息說明](errors.md)
   * [TODO: 程式碼風格](style.md)
 * [進階課題](advanced.md)
