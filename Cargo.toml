[package]

name = "rtforth"
version = "0.3.0"
authors = ["Sirius Wu <ccwu660601@mapacode.tw>"]
keywords = ["forth", "real-time"]
description = "Forth implemented in Rust for realtime application"
license = "MIT OR Apache-2.0"
repository = "https://github.com/chengchangwu/rtforth.git"

[dependencies]
time = "0.1"
<<<<<<< HEAD
uom = "0.18"
approx = "0.2"
=======
uom = "0.15"
approx = "0.1"
libc = "0.2.41"
>>>>>>> f573eacb

[profile.release]
debug = true

[dev-dependencies]
getopts = "0.2"
rustyline = "1.0"

[features]
default = []
subroutine-threaded = []<|MERGE_RESOLUTION|>--- conflicted
+++ resolved
@@ -10,14 +10,9 @@
 
 [dependencies]
 time = "0.1"
-<<<<<<< HEAD
 uom = "0.18"
 approx = "0.2"
-=======
-uom = "0.15"
-approx = "0.1"
 libc = "0.2.41"
->>>>>>> f573eacb
 
 [profile.release]
 debug = true
